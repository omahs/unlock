import { LocksmithService, WalletService } from '@unlock-protocol/unlock-js'
import axios from 'axios'
import { EventEmitter } from 'events'
import { decodeToken } from 'react-jwt'
import { generateNonce } from 'siwe'
import { Lock } from '../unlockTypes'
// The goal of the success and failure objects is to act as a registry of events
// that StorageService will emit. Nothing should be emitted that isn't in one of
// these objects, and nothing that isn't emitted should be in one of these
// objects.
export const success = {
  addPaymentMethod: 'addPaymentMethod.success',
  storeTransaction: 'storeTransaction.success',
  getTransactionHashesSentBy: 'getTransactionHashesSentBy.success',
  getLockAddressesForUser: 'getLockAddressesForUser.success',
  storeLockDetails: 'storeLockDetails.success',
  createUser: 'createUser.success',
  updateUser: 'updateUser.success',
  getUserPrivateKey: 'getUserPrivateKey.success',
  getUserRecoveryPhrase: 'getUserRecoveryPhrase.success',
  getCards: 'getCards.success',
  keyPurchase: 'keyPurchase.success',
  ejectUser: 'ejectUser.success',
  getMetadataFor: 'getMetadataFor.success',
  getBulkMetadataFor: 'getBulkMetadataFor.success',
}

export const failure = {
  addPaymentMethod: 'addPaymentMethod.failure',
  storeTransaction: 'storeTransaction.failure',
  getTransactionHashesSentBy: 'getTransactionHashesSentBy.failure',
  getLockAddressesForUser: 'getLockAddressesForUser.failure',
  storeLockDetails: 'storeLockDetails.failure',
  createUser: 'createUser.failure',
  updateUser: 'updateUser.failure',
  getUserPrivateKey: 'getUserPrivateKey.failure',
  getUserRecoveryPhrase: 'getUserRecoveryPhrase.failure',
  getCards: 'getCards.failure',
  keyPurchase: 'keyPurchase.failure',
  ejectUser: 'ejectUser.failure',
  getMetadataFor: 'getMetadataFor.failure',
  getBulkMetadataFor: 'getBulkMetadataFor.failure',
}

interface GetSiweMessageProps {
  address: string
  chainId: number
  version?: string
}

interface LoginPromptProps {
  address: string
  chainId: number
  walletService: WalletService
}
export class StorageService extends EventEmitter {
  public host: string

  public locksmith: LocksmithService

  private accessToken: string | null

  constructor(host: string) {
    super()
    this.host = host
    this.locksmith = new LocksmithService({
      host,
    })
    this.accessToken = null
  }

  async login(message: string, signature: string) {
    return this.locksmith.login(message, signature)
  }

  setToken(token: string) {
    this.accessToken = token
    const decoded: any = decodeToken(token)
    const expireAt: number = decoded?.exp ?? -1
    if (decoded && expireAt) {
      const startTime = new Date().getTime()
      const expireTime = new Date(expireAt).getTime()
      const timeout = (startTime - expireTime) / 1000 / 60 // time difference in seconds
      setTimeout(() => {
        this.refreshToken(token)
      }, timeout)
    }
  }

  async loginPrompt({ walletService, address, chainId }: LoginPromptProps) {
    try {
      const message = await this.getSiweMessage({
        address,
        chainId,
      })
      const signature = await walletService.signMessage(
        message,
        'personal_sign'
      )
      const { accessToken } = await this.login(message, signature)
      this.setToken(accessToken)
    } catch (err) {
      console.error(err)
    }
  }

  get token() {
    return this.accessToken
  }

  async refreshToken(token: string) {
    return this.locksmith.refreshToken(token)
  }

  async getSiweMessage({
    address,
    chainId,
    version = '1',
  }: GetSiweMessageProps) {
    const siweMessage = LocksmithService.createSiweMessage({
      domain: 'locksmith.unlock-protocol.com',
      uri: this.host,
      address,
      chainId,
      version,
      statement: 'Authorize',
      nonce: generateNonce(),
    })
    return siweMessage.prepareMessage()
  }

  /**
   * Stores transaction hashes and the sender
   * @param {*} transactionHash
   * @param {*} senderAddress
   * @param {*} recipientAddress
   * @param {*} chain
   * @paran {*} data (input of transaction, optional)
   */
  async storeTransaction(
    transactionHash: string,
    senderAddress: string,
    recipientAddress: string,
    chain: number,
    beneficiaryAddress: string /** Used in the context of key purchase *for* */,
    data: any
  ) {
    const payload = {
      transactionHash,
      sender: senderAddress,
      for: beneficiaryAddress || senderAddress,
      recipient: recipientAddress,
      data,
      chain,
    }

    try {
      await axios.post(`${this.host}/transaction`, payload)
      this.emit(success.storeTransaction, transactionHash)
    } catch (error) {
      this.emit(failure.storeTransaction, error)
    }
  }

  /**
   * Gets all the transactions sent by a given address, in the last 24 hours
   * Returns an empty array by default
   * TODO: consider a more robust url building
   * @param {*} senderAddress
   */
  async getRecentTransactionsHashesSentBy(senderAddress: string) {
    let hashes = [] // TODO This is badly named! this returns full transactions
    try {
      const oneDayAgo = new Date().getTime() - 1000 * 60 * 60 * 24
      const response = await axios.get(
        `${this.host}/transactions?sender=${senderAddress}&createdAfter=${oneDayAgo}`
      )
      if (response.data && response.data.transactions) {
        hashes = response.data.transactions.map((t: any) => ({
          hash: t.transactionHash,
          network: t.chain,
          to: t.recipient,
          from: t.sender,
        }))
      }
      this.emit(success.getTransactionHashesSentBy, { senderAddress, hashes })
      return { senderAddress, hashes }
    } catch (error) {
      this.emit(failure.getTransactionHashesSentBy, error)
      return { senderAddress, hashes } // TODO: consider if thos should be an error
    }
  }

  genAuthorizationHeader(token: string) {
    return { Authorization: ` Bearer ${token}` }
  }

  /**
   * Creates a user. In the case of failure a rejected promise is returned to
   * the caller.  On success, the encrypted key payload and the credentials are
   * emitted so that the user can automatically be signed in.
   *
   * @param {*} user
   * @param {string} emailAddress (do not send to locksmith)
   * @param {string} password (do not send to locksmith)
   * @returns {Promise<*>}
   */

  async createUser(user: any) {
    const opts = {}
    return axios.post(`${this.host}/users/`, user, opts)
  }

  /**
   * Updates a user's private key, using their email address as key. In the case
   * of failure a rejected promise is returned to the caller.
   *
   * @param {*} email
   * @param {*} user
   * @param {*} token
   * @returns {Promise<*>}
   */
  async updateUserEncryptedPrivateKey(
    emailAddress: string,
    user: string,
    token: string
  ) {
    const opts = {
      headers: this.genAuthorizationHeader(token),
    }
    try {
      await axios.put(
        `${this.host}/users/${encodeURIComponent(
          emailAddress
        )}/passwordEncryptedPrivateKey`,
        user,
        opts
      )
      this.emit(success.updateUser, { emailAddress, user })
    } catch (error) {
      this.emit(failure.updateUser, { emailAddress, error })
    }
  }

  /**
   * Adds a payment method to a user's account, using their email address as key.
   *
   * @param {*} emailAddress
   * @param {*} paymentDetails structured_data used to generate signature
   * @param {*} token
   */
  async addPaymentMethod(
    emailAddress: string,
    stripeTokenId: string,
    token: string
  ) {
    const opts = {
      headers: this.genAuthorizationHeader(token),
    }
    try {
      await axios.put(
        `${this.host}/users/${encodeURIComponent(emailAddress)}/paymentdetails`,
        stripeTokenId,
        opts
      )
      this.emit(success.addPaymentMethod, { emailAddress, stripeTokenId })
    } catch (error) {
      this.emit(failure.addPaymentMethod, { emailAddress, error })
    }
  }

  /**
   * Given a user's email address, retrieves their private key. In the case of failure a rejected promise
   * is returned to the caller.
   * @param {*} emailAddress
   * @param {*} token
   * @returns {Promise<*>}
   */
  async getUserPrivateKey(emailAddress: string) {
    const opts = {}
    try {
      const response = await axios.get(
        `${this.host}/users/${encodeURIComponent(emailAddress)}/privatekey`,
        opts
      )
      if (response.data && response.data.passwordEncryptedPrivateKey) {
        this.emit(success.getUserPrivateKey, {
          emailAddress,
          passwordEncryptedPrivateKey:
            response.data.passwordEncryptedPrivateKey,
        })
        // We also return from this one so that we can use the value directly to
        // avoid passing the password around too much.
        return response.data.passwordEncryptedPrivateKey
      }
    } catch (error) {
      this.emit(failure.getUserPrivateKey, { emailAddress, error })
    }
  }

  /**
   * Given a user's email address, retrieves their recovery phrase. In the case of failure a rejected promise
   * is returned to the caller.
   * @param {*} emailAddress
   * @param {*} token
   * @returns {Promise<*>}
   */
  async getUserRecoveryPhrase(emailAddress: string) {
    const opts = {}
    try {
      const response = await axios.get(
        `${this.host}/users/${encodeURIComponent(emailAddress)}/recoveryphrase`,
        opts
      )
      if (response.data && response.data.recoveryPhrase) {
        const { recoveryPhrase } = response.data
        this.emit(success.getUserRecoveryPhrase, {
          emailAddress,
          recoveryPhrase,
        })
        return {
          emailAddress,
          recoveryPhrase,
        }
      }
    } catch (error) {
      this.emit(failure.getUserRecoveryPhrase, { emailAddress, error })
      return {}
    }
  }

  /**
   * Given a user's email address, retrieves the payment methods associated with
   * their account. Except in event of error, will always respond with an array
   * of 0 or more elements.
   */
  async getCards(emailAddress: string) {
    try {
      const response = await axios.get(
        `${this.host}/users/${encodeURIComponent(emailAddress)}/cards`
      )
      this.emit(success.getCards, response.data)
    } catch (error) {
      this.emit(failure.getCards, { error })
    }
  }

  async purchaseKey(purchaseRequest: Record<string, any>, token: string) {
    const opts = {
      headers: this.genAuthorizationHeader(token),
    }
    try {
      const response = await axios.post(
        `${this.host}/purchase`,
        purchaseRequest,
        opts
      )
      this.emit(
        success.keyPurchase,
        purchaseRequest.message.purchaseRequest.lock
      )
      return response.data.transactionHash
    } catch (error) {
      this.emit(failure.keyPurchase, error)
    }
  }

  /**
   * Retrieves the list of known lock adresses for this user
   * [Note: locksmith may not know of all the locks by a user at a given point as the lock may not be deployed yet, or the lock might have been transfered]
   * @param {*} address
   */
  async getLockAddressesForUser(address: string) {
    try {
      const result = await axios.get(`${this.host}/${address}/locks`)
      if (result.data && result.data.locks) {
        this.emit(
          success.getLockAddressesForUser,
          result.data.locks.map((lock: Lock) => lock.address)
        )
      } else {
        this.emit(
          failure.getLockAddressesForUser,
          'We could not retrieve lock addresses for that user'
        )
      }
    } catch (error) {
      this.emit(failure.getLockAddressesForUser, error)
    }
  }

  /**
   * Ejects a user
   *
   * @param {*} publicKey
   * @param {*} data structured_data used to generate signature
   * @param {*} token
   */
  async ejectUser(publicKey: string, data: any, token: string) {
    const opts = {
      headers: this.genAuthorizationHeader(btoa(token)),
    }
    try {
      await axios.post(`${this.host}/users/${publicKey}/eject`, data, opts)
      this.emit(success.ejectUser, { publicKey })
    } catch (error) {
      this.emit(failure.ejectUser, { publicKey })
    }
  }

  /**
   * Given a lock address and a typed data signature, get the metadata
   * (public and protected) associated with each key on that lock.
   * @param {string} lockAddress
   * @param {string} signature
   * @param {*} data
   */
  async getBulkMetadataFor(
    lockAddress: string,
    signature: string,
    data: any,
    network: number
  ) {
    const stringData = JSON.stringify(data)
    const opts = {
      headers: {
        Authorization: `Bearer-Simple ${Buffer.from(signature).toString(
          'base64'
        )}`,
        'Content-Type': 'application/json',
      },
      // No body allowed in GET, so these are passed as query params for this
      // call.
      params: {
        data: stringData,
        signature,
      },
    }
    try {
      const result = await axios.get(
        `${this.host}/api/key/${lockAddress}/keyHolderMetadata?chain=${network}`,
        opts
      )

      this.emit(success.getBulkMetadataFor, lockAddress, result.data)
      return result.data
    } catch (error) {
      this.emit(failure.getBulkMetadataFor, error)
    }
  }

  /**
   * Given a lock address and a typed data signature, connect to stripe
   * @param {string} lockAddress
   * @param {string} signature
   * @param {*} data
   */
  async getStripeConnect(lockAddress: string, signature: string, data: any) {
    const opts = {
      headers: {
        Authorization: `Bearer-Simple ${Buffer.from(signature).toString(
          'base64'
        )}`,
        'Content-Type': 'application/json',
      },
      params: {
        data: JSON.stringify(data),
        signature,
      },
    }
    const result = await axios.get(
      `${this.host}/lock/${lockAddress}/stripe`,
      opts
    )

    return result?.data
  }

  async updateLockIcon(
    lockAddress: string,
    signature: string,
    data: any,
    icon: any
  ) {
    const opts = {
      headers: {
        Authorization: `Bearer-Simple ${Buffer.from(signature).toString(
          'base64'
        )}`,
        'Content-Type': 'application/json',
      },
    }

    const result = await axios.post(
      `${this.host}/lock/${lockAddress}/icon`,
      { ...data, icon },
      opts
    )

    return result?.data
  }

  /**
   * Saves a user metadata for a lock
   * @param {*} lockAddress
   * @param {*} userAddress
   * @param {*} payload
   * @param {*} signature
   * @param {*} network
   * @returns
   */
  async setUserMetadataData(
    lockAddress: string,
    userAddress: string,
    payload: any,
    signature: string,
    network: number
  ) {
    let url = `${this.host}/api/key/${lockAddress}/user/${userAddress}`
    if (network) {
      url = `${url}?chain=${network}`
    }

    return fetch(url, {
      method: 'PUT',
      headers: {
        Authorization: `Bearer-Simple ${Buffer.from(signature).toString(
          'base64'
        )}`,
        'Content-Type': 'application/json',
      },
      body: JSON.stringify(payload),
    })
  }

  /**
   * Saves a key metadata for a lock
   * @param {*} lockAddress
   * @param {*} userAddress
   * @param {*} payload
   * @param {*} signature
   * @param {*} network
   * @returns
   */
  async setKeyMetadata(
    lockAddress: string,
    keyId: string,
    payload: any,
    signature: string,
    network: number
  ) {
    let url = `${this.host}/api/key/${lockAddress}/${keyId}`
    if (network) {
      url = `${url}?chain=${network}`
    }

    return fetch(url, {
      method: 'PUT',
      headers: {
        Authorization: `Bearer ${Buffer.from(signature).toString('base64')}`,
        'Content-Type': 'application/json',
      },
      body: JSON.stringify(payload),
    })
  }

  /**
   *
   * @param {*} lockAddress
   * @param {*} keyId
   * @param {*} payload
   * @param {*} signature
   * @param {*} network
   * @returns
   */
  async getKeyMetadata(
    lockAddress: string,
    keyId: string,
    // @ts-ignore
    payload: any,
    signature: string,
    network: number
  ) {
    try {
      let url = `${this.host}/api/key/${lockAddress}/${keyId}`
      if (network) {
        url = `${url}?chain=${network}`
      }

      const options: { headers: Record<string, string> } = {
        headers: {
          'Content-Type': 'application/json',
        },
      }
      if (signature) {
        options.headers.Authorization = `Bearer ${Buffer.from(
          signature
        ).toString('base64')}`
      }

      const response = await axios.get(url, options)
      return response?.data
    } catch (error) {
      console.error(error)
      return {}
    }
  }

  async getDataForRecipientsAndCaptcha(
    recipients: string[],
    captchaValue: string
  ) {
    try {
      const url = `${this.host}/api/captcha`

      const options = {
        headers: {
          'Content-Type': 'application/json',
        },
        params: {
          recipients: recipients.map((r) => r.toLowerCase()),
          captchaValue,
        },
      }

      const response = await axios.get(url, options)
      return response?.data
    } catch (error) {
      console.error(error)
      return {}
    }
  }

  async getKeyGranter(network: number) {
    try {
      const url = `${this.host}/purchase`

      const options = {
        headers: {
          'Content-Type': 'application/json',
        },
      }

      const response = await axios.get(url, options)
      return response?.data[network].address
    } catch (error) {
      console.error(error)
      return ''
    }
  }

  async getEndpoint(url: string, options: RequestInit = {}, withAuth = false) {
    const endpoint = `${this.host}${url}`
    let params = options
    if (withAuth) {
      params = {
        ...params,
        headers: {
          ...params.headers,
          Authorization: `Bearer ${this.accessToken}`,
        },
      }
    }
    return fetch(endpoint, {
      ...params,
    }).then((res) => {
      return res.json()
    })
  }

  async userExist(emailAddress: string) {
    try {
      const endpoint = `${this.host}/users/${emailAddress}`
      const response = await axios.get(endpoint)
      return response.status === 200
    } catch (error) {
      return false
    }
  }

<<<<<<< HEAD
  async signTicket({
    walletService,
    network,
    lockAddress,
    address,
    tokenId,
  }: {
    walletService: WalletService
    network: number
    lockAddress: string
    address: string
    tokenId: number
  }) {
    try {
      if (!this.accessToken) {
        await this.loginPrompt({
          walletService,
          address,
          chainId: network,
        })
      }
      return this.getEndpoint(
        `/v2/api/ticket/${network}/${lockAddress}/${tokenId}/sign`,
        {},
        true
      )
    } catch (err) {
      console.log(err)
    }
=======
  async markTicketAsCheckedIn({
    lockAddress,
    keyId,
    network,
  }: {
    lockAddress: string
    keyId: string
    network: number
  }) {
    const url = `${this.host}/v2/api/verifier/${network}/lock/${lockAddress}/key/${keyId}/check`
    return fetch(url, {
      method: 'PUT',
      headers: {
        Authorization: `Bearer ${this.token}`,
        'Content-Type': 'application/json',
      },
    })
  }

  async getVerifierStatus({
    viewer,
    network,
    lockAddress,
  }: {
    viewer: string
    network: number
    lockAddress: string
  }): Promise<boolean> {
    const options = {
      method: 'GET',
      headers: { 'Content-Type': 'application/json' },
    }
    return await this.getEndpoint(
      `/v2/api/verifier/${network}/lock/${lockAddress}/address/${viewer}`,
      options,
      true
    ).then((res: any) => {
      if (res.message) {
        return false
      } else {
        return res?.enabled ?? false
      }
    })
>>>>>>> 442288ef
  }
}<|MERGE_RESOLUTION|>--- conflicted
+++ resolved
@@ -678,7 +678,6 @@
     }
   }
 
-<<<<<<< HEAD
   async signTicket({
     walletService,
     network,
@@ -708,7 +707,8 @@
     } catch (err) {
       console.log(err)
     }
-=======
+  }
+
   async markTicketAsCheckedIn({
     lockAddress,
     keyId,
@@ -752,6 +752,5 @@
         return res?.enabled ?? false
       }
     })
->>>>>>> 442288ef
   }
 }