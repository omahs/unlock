--- conflicted
+++ resolved
@@ -649,7 +649,6 @@
     }
   }
 
-<<<<<<< HEAD
   async getEndpoint(url: string, options: RequestInit = {}, withAuth: boolean) {
     const endpoint = `${this.host}${url}`
     let params = options
@@ -667,7 +666,8 @@
     }).then((res) => {
       return res.json()
     })
-=======
+  }
+
   async userExist(emailAddress: string) {
     try {
       const endpoint = `${this.host}/users/${emailAddress}`
@@ -676,6 +676,5 @@
     } catch (error) {
       return false
     }
->>>>>>> 087deed8
   }
 }