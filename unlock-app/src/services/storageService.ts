import { decodeToken } from 'react-jwt'
import axios from 'axios'
import { EventEmitter } from 'events'
import { LocksmithService, WalletService } from '@unlock-protocol/unlock-js'
import { Lock } from '../unlockTypes'
import { generateNonce } from 'siwe'
// The goal of the success and failure objects is to act as a registry of events
// that StorageService will emit. Nothing should be emitted that isn't in one of
// these objects, and nothing that isn't emitted should be in one of these
// objects.
export const success = {
  addPaymentMethod: 'addPaymentMethod.success',
  storeTransaction: 'storeTransaction.success',
  getTransactionHashesSentBy: 'getTransactionHashesSentBy.success',
  getLockAddressesForUser: 'getLockAddressesForUser.success',
  storeLockDetails: 'storeLockDetails.success',
  createUser: 'createUser.success',
  updateUser: 'updateUser.success',
  getUserPrivateKey: 'getUserPrivateKey.success',
  getUserRecoveryPhrase: 'getUserRecoveryPhrase.success',
  getCards: 'getCards.success',
  keyPurchase: 'keyPurchase.success',
  ejectUser: 'ejectUser.success',
  getMetadataFor: 'getMetadataFor.success',
  getBulkMetadataFor: 'getBulkMetadataFor.success',
}

export const failure = {
  addPaymentMethod: 'addPaymentMethod.failure',
  storeTransaction: 'storeTransaction.failure',
  getTransactionHashesSentBy: 'getTransactionHashesSentBy.failure',
  getLockAddressesForUser: 'getLockAddressesForUser.failure',
  storeLockDetails: 'storeLockDetails.failure',
  createUser: 'createUser.failure',
  updateUser: 'updateUser.failure',
  getUserPrivateKey: 'getUserPrivateKey.failure',
  getUserRecoveryPhrase: 'getUserRecoveryPhrase.failure',
  getCards: 'getCards.failure',
  keyPurchase: 'keyPurchase.failure',
  ejectUser: 'ejectUser.failure',
  getMetadataFor: 'getMetadataFor.failure',
  getBulkMetadataFor: 'getBulkMetadataFor.failure',
}

interface GetSiweMessageProps {
  address: string
  chainId: number
  version?: string
}

interface LoginPromptProps {
  address: string
  chainId: number
  walletService: WalletService
}
export class StorageService extends EventEmitter {
  public host: string

  public locksmith: LocksmithService

  private accessToken: string | null

  constructor(host: string) {
    super()
    this.host = host
    this.locksmith = new LocksmithService({
      host,
    })
    this.accessToken = null
  }

  async login(message: string, signature: string) {
    return this.locksmith.login(message, signature)
  }

  setToken(token: string) {
    this.accessToken = token
    const decoded: any = decodeToken(token)
    const expireAt: number = decoded?.exp ?? -1
    if (decoded && expireAt) {
      const startTime = new Date().getTime()
      const expireTime = new Date(expireAt).getTime()
      const timeout = (startTime - expireTime) / 1000 / 60 // time difference in seconds
      setTimeout(() => {
        this.refreshToken(token)
      }, timeout)
    }
  }

  async loginPrompt({ walletService, address, chainId }: LoginPromptProps) {
    try {
      const message = await this.getSiweMessage({
        address,
        chainId,
      })
      const signature = await walletService.signMessage(
        message,
        'personal_sign'
      )
      const { accessToken } = await this.login(message, signature)
      this.setToken(accessToken)
    } catch (err) {
      console.error(err)
    }
  }

  get token() {
    return this.accessToken
  }

  async refreshToken(token: string) {
    return this.locksmith.refreshToken(token)
  }

  async getSiweMessage({
    address,
    chainId,
    version = '1',
  }: GetSiweMessageProps) {
    const siweMessage = LocksmithService.createSiweMessage({
      domain: 'locksmith.unlock-protocol.com',
      uri: this.host,
      address,
      chainId,
      version,
      statement: 'Authorize',
      nonce: generateNonce(),
    })
    return siweMessage.prepareMessage()
  }

  /**
   * Stores transaction hashes and the sender
   * @param {*} transactionHash
   * @param {*} senderAddress
   * @param {*} recipientAddress
   * @param {*} chain
   * @paran {*} data (input of transaction, optional)
   */
  async storeTransaction(
    transactionHash: string,
    senderAddress: string,
    recipientAddress: string,
    chain: number,
    beneficiaryAddress: string /** Used in the context of key purchase *for* */,
    data: any
  ) {
    const payload = {
      transactionHash,
      sender: senderAddress,
      for: beneficiaryAddress || senderAddress,
      recipient: recipientAddress,
      data,
      chain,
    }

    try {
      await axios.post(`${this.host}/transaction`, payload)
      this.emit(success.storeTransaction, transactionHash)
    } catch (error) {
      this.emit(failure.storeTransaction, error)
    }
  }

  /**
   * Gets all the transactions sent by a given address, in the last 24 hours
   * Returns an empty array by default
   * TODO: consider a more robust url building
   * @param {*} senderAddress
   */
  async getRecentTransactionsHashesSentBy(senderAddress: string) {
    let hashes = [] // TODO This is badly named! this returns full transactions
    try {
      const oneDayAgo = new Date().getTime() - 1000 * 60 * 60 * 24
      const response = await axios.get(
        `${this.host}/transactions?sender=${senderAddress}&createdAfter=${oneDayAgo}`
      )
      if (response.data && response.data.transactions) {
        hashes = response.data.transactions.map((t: any) => ({
          hash: t.transactionHash,
          network: t.chain,
          to: t.recipient,
          from: t.sender,
        }))
      }
      this.emit(success.getTransactionHashesSentBy, { senderAddress, hashes })
      return { senderAddress, hashes }
    } catch (error) {
      this.emit(failure.getTransactionHashesSentBy, error)
      return { senderAddress, hashes } // TODO: consider if thos should be an error
    }
  }

  genAuthorizationHeader(token: string) {
    return { Authorization: ` Bearer ${token}` }
  }

  /**
   * Creates a user. In the case of failure a rejected promise is returned to
   * the caller.  On success, the encrypted key payload and the credentials are
   * emitted so that the user can automatically be signed in.
   *
   * @param {*} user
   * @param {string} emailAddress (do not send to locksmith)
   * @param {string} password (do not send to locksmith)
   * @returns {Promise<*>}
   */

  async createUser(user: any) {
    const opts = {}
    return axios.post(`${this.host}/users/`, user, opts)
  }

  /**
   * Updates a user's private key, using their email address as key. In the case
   * of failure a rejected promise is returned to the caller.
   *
   * @param {*} email
   * @param {*} user
   * @param {*} token
   * @returns {Promise<*>}
   */
  async updateUserEncryptedPrivateKey(
    emailAddress: string,
    user: string,
    token: string
  ) {
    const opts = {
      headers: this.genAuthorizationHeader(token),
    }
    try {
      await axios.put(
        `${this.host}/users/${encodeURIComponent(
          emailAddress
        )}/passwordEncryptedPrivateKey`,
        user,
        opts
      )
      this.emit(success.updateUser, { emailAddress, user })
    } catch (error) {
      this.emit(failure.updateUser, { emailAddress, error })
    }
  }

  /**
   * Adds a payment method to a user's account, using their email address as key.
   *
   * @param {*} emailAddress
   * @param {*} paymentDetails structured_data used to generate signature
   * @param {*} token
   */
  async addPaymentMethod(
    emailAddress: string,
    stripeTokenId: string,
    token: string
  ) {
    const opts = {
      headers: this.genAuthorizationHeader(token),
    }
    try {
      await axios.put(
        `${this.host}/users/${encodeURIComponent(emailAddress)}/paymentdetails`,
        stripeTokenId,
        opts
      )
      this.emit(success.addPaymentMethod, { emailAddress, stripeTokenId })
    } catch (error) {
      this.emit(failure.addPaymentMethod, { emailAddress, error })
    }
  }

  /**
   * Given a user's email address, retrieves their private key. In the case of failure a rejected promise
   * is returned to the caller.
   * @param {*} emailAddress
   * @param {*} token
   * @returns {Promise<*>}
   */
  async getUserPrivateKey(emailAddress: string) {
    const opts = {}
    try {
      const response = await axios.get(
        `${this.host}/users/${encodeURIComponent(emailAddress)}/privatekey`,
        opts
      )
      if (response.data && response.data.passwordEncryptedPrivateKey) {
        this.emit(success.getUserPrivateKey, {
          emailAddress,
          passwordEncryptedPrivateKey:
            response.data.passwordEncryptedPrivateKey,
        })
        // We also return from this one so that we can use the value directly to
        // avoid passing the password around too much.
        return response.data.passwordEncryptedPrivateKey
      }
    } catch (error) {
      this.emit(failure.getUserPrivateKey, { emailAddress, error })
    }
  }

  /**
   * Given a user's email address, retrieves their recovery phrase. In the case of failure a rejected promise
   * is returned to the caller.
   * @param {*} emailAddress
   * @param {*} token
   * @returns {Promise<*>}
   */
  async getUserRecoveryPhrase(emailAddress: string) {
    const opts = {}
    try {
      const response = await axios.get(
        `${this.host}/users/${encodeURIComponent(emailAddress)}/recoveryphrase`,
        opts
      )
      if (response.data && response.data.recoveryPhrase) {
        const { recoveryPhrase } = response.data
        this.emit(success.getUserRecoveryPhrase, {
          emailAddress,
          recoveryPhrase,
        })
        return {
          emailAddress,
          recoveryPhrase,
        }
      }
    } catch (error) {
      this.emit(failure.getUserRecoveryPhrase, { emailAddress, error })
      return {}
    }
  }

  /**
   * Given a user's email address, retrieves the payment methods associated with
   * their account. Except in event of error, will always respond with an array
   * of 0 or more elements.
   */
  async getCards(emailAddress: string) {
    try {
      const response = await axios.get(
        `${this.host}/users/${encodeURIComponent(emailAddress)}/cards`
      )
      this.emit(success.getCards, response.data)
    } catch (error) {
      this.emit(failure.getCards, { error })
    }
  }

  async purchaseKey(purchaseRequest: Record<string, any>, token: string) {
    const opts = {
      headers: this.genAuthorizationHeader(token),
    }
    try {
      const response = await axios.post(
        `${this.host}/purchase`,
        purchaseRequest,
        opts
      )
      this.emit(
        success.keyPurchase,
        purchaseRequest.message.purchaseRequest.lock
      )
      return response.data.transactionHash
    } catch (error) {
      this.emit(failure.keyPurchase, error)
    }
  }

  /**
   * Retrieves the list of known lock adresses for this user
   * [Note: locksmith may not know of all the locks by a user at a given point as the lock may not be deployed yet, or the lock might have been transfered]
   * @param {*} address
   */
  async getLockAddressesForUser(address: string) {
    try {
      const result = await axios.get(`${this.host}/${address}/locks`)
      if (result.data && result.data.locks) {
        this.emit(
          success.getLockAddressesForUser,
          result.data.locks.map((lock: Lock) => lock.address)
        )
      } else {
        this.emit(
          failure.getLockAddressesForUser,
          'We could not retrieve lock addresses for that user'
        )
      }
    } catch (error) {
      this.emit(failure.getLockAddressesForUser, error)
    }
  }

  /**
   * Ejects a user
   *
   * @param {*} publicKey
   * @param {*} data structured_data used to generate signature
   * @param {*} token
   */
  async ejectUser(publicKey: string, data: any, token: string) {
    const opts = {
      headers: this.genAuthorizationHeader(btoa(token)),
    }
    try {
      await axios.post(`${this.host}/users/${publicKey}/eject`, data, opts)
      this.emit(success.ejectUser, { publicKey })
    } catch (error) {
      this.emit(failure.ejectUser, { publicKey })
    }
  }

  /**
   * Given a lock address and a typed data signature, get the metadata
   * (public and protected) associated with each key on that lock.
   * @param {string} lockAddress
   * @param {string} signature
   * @param {*} data
   */
  async getBulkMetadataFor(
    lockAddress: string,
    signature: string,
    data: any,
    network: number
  ) {
    const stringData = JSON.stringify(data)
    const opts = {
      headers: {
        Authorization: `Bearer-Simple ${Buffer.from(signature).toString(
          'base64'
        )}`,
        'Content-Type': 'application/json',
      },
      // No body allowed in GET, so these are passed as query params for this
      // call.
      params: {
        data: stringData,
        signature,
      },
    }
    try {
      const result = await axios.get(
        `${this.host}/api/key/${lockAddress}/keyHolderMetadata?chain=${network}`,
        opts
      )

      this.emit(success.getBulkMetadataFor, lockAddress, result.data)
      return result.data
    } catch (error) {
      this.emit(failure.getBulkMetadataFor, error)
    }
  }

  /**
   * Given a lock address and a typed data signature, connect to stripe
   * @param {string} lockAddress
   * @param {string} signature
   * @param {*} data
   */
  async getStripeConnect(lockAddress: string, signature: string, data: any) {
    const opts = {
      headers: {
        Authorization: `Bearer-Simple ${Buffer.from(signature).toString(
          'base64'
        )}`,
        'Content-Type': 'application/json',
      },
      params: {
        data: JSON.stringify(data),
        signature,
      },
    }
    const result = await axios.get(
      `${this.host}/lock/${lockAddress}/stripe`,
      opts
    )

    return result?.data
  }

  async updateLockIcon(
    lockAddress: string,
    signature: string,
    data: any,
    icon: any
  ) {
    const opts = {
      headers: {
        Authorization: `Bearer-Simple ${Buffer.from(signature).toString(
          'base64'
        )}`,
        'Content-Type': 'application/json',
      },
    }

    const result = await axios.post(
      `${this.host}/lock/${lockAddress}/icon`,
      { ...data, icon },
      opts
    )

    return result?.data
  }

  /**
   * Saves a user metadata for a lock
   * @param {*} lockAddress
   * @param {*} userAddress
   * @param {*} payload
   * @param {*} signature
   * @param {*} network
   * @returns
   */
  async setUserMetadataData(
    lockAddress: string,
    userAddress: string,
    payload: any,
    signature: string,
    network: number
  ) {
    let url = `${this.host}/api/key/${lockAddress}/user/${userAddress}`
    if (network) {
      url = `${url}?chain=${network}`
    }

    return fetch(url, {
      method: 'PUT',
      headers: {
        Authorization: `Bearer-Simple ${Buffer.from(signature).toString(
          'base64'
        )}`,
        'Content-Type': 'application/json',
      },
      body: JSON.stringify(payload),
    })
  }

  /**
   * Saves a key metadata for a lock
   * @param {*} lockAddress
   * @param {*} userAddress
   * @param {*} payload
   * @param {*} signature
   * @param {*} network
   * @returns
   */
  async setKeyMetadata(
    lockAddress: string,
    keyId: string,
    payload: any,
    signature: string,
    network: number
  ) {
    let url = `${this.host}/api/key/${lockAddress}/${keyId}`
    if (network) {
      url = `${url}?chain=${network}`
    }

    return fetch(url, {
      method: 'PUT',
      headers: {
        Authorization: `Bearer ${Buffer.from(signature).toString('base64')}`,
        'Content-Type': 'application/json',
      },
      body: JSON.stringify(payload),
    })
  }

  /**
   *
   * @param {*} lockAddress
   * @param {*} keyId
   * @param {*} payload
   * @param {*} signature
   * @param {*} network
   * @returns
   */
  async getKeyMetadata(
    lockAddress: string,
    keyId: string,
    // @ts-ignore
    payload: any,
    signature: string,
    network: number
  ) {
    try {
      let url = `${this.host}/api/key/${lockAddress}/${keyId}`
      if (network) {
        url = `${url}?chain=${network}`
      }

      const options: { headers: Record<string, string> } = {
        headers: {
          'Content-Type': 'application/json',
        },
      }
      if (signature) {
        options.headers.Authorization = `Bearer ${Buffer.from(
          signature
        ).toString('base64')}`
      }

      const response = await axios.get(url, options)
      return response?.data
    } catch (error) {
      console.error(error)
      return {}
    }
  }

  async getDataForRecipientsAndCaptcha(
    recipients: string[],
    captchaValue: string
  ) {
    try {
      const url = `${this.host}/api/captcha`

      const options = {
        headers: {
          'Content-Type': 'application/json',
        },
        params: {
          recipients: recipients.map((r) => r.toLowerCase()),
          captchaValue,
        },
      }

      const response = await axios.get(url, options)
      return response?.data
    } catch (error) {
      console.error(error)
      return {}
    }
  }

  async getKeyGranter(network: number) {
    try {
      const url = `${this.host}/purchase`

      const options = {
        headers: {
          'Content-Type': 'application/json',
        },
      }

      const response = await axios.get(url, options)
      return response?.data[network].address
    } catch (error) {
      console.error(error)
      return ''
    }
  }

<<<<<<< HEAD
=======
  async getEndpoint(url: string, options: RequestInit = {}, withAuth = false) {
    const endpoint = `${this.host}${url}`
    let params = options
    if (withAuth) {
      params = {
        ...params,
        headers: {
          ...params.headers,
          Authorization: `Bearer ${this.accessToken}`,
        },
      }
    }
    return fetch(endpoint, {
      ...params,
    }).then((res) => {
      return res.json()
    })
  }

>>>>>>> 9c62e9a5
  async userExist(emailAddress: string) {
    try {
      const endpoint = `${this.host}/users/${emailAddress}`
      const response = await axios.get(endpoint)
      return response.status === 200
    } catch (error) {
      return false
    }
  }
}<|MERGE_RESOLUTION|>--- conflicted
+++ resolved
@@ -649,8 +649,6 @@
     }
   }
 
-<<<<<<< HEAD
-=======
   async getEndpoint(url: string, options: RequestInit = {}, withAuth = false) {
     const endpoint = `${this.host}${url}`
     let params = options
@@ -670,7 +668,6 @@
     })
   }
 
->>>>>>> 9c62e9a5
   async userExist(emailAddress: string) {
     try {
       const endpoint = `${this.host}/users/${emailAddress}`
