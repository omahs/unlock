import { CheckoutService, LockState } from './checkoutMachine'
import { useConfig } from '~/utils/withConfig'
import { Connected } from '../Connected'
import { LockOptionPlaceholder, Pricing } from '../Lock'
import { useActor } from '@xstate/react'
import { useAuth } from '~/contexts/AuthenticationContext'
import { useWeb3Service } from '~/utils/withWeb3Service'
import { PoweredByUnlock } from '../PoweredByUnlock'
import { Stepper } from '../Stepper'
import { useQuery } from 'react-query'
import { Fragment, useState, useMemo, useEffect } from 'react'
import { RadioGroup } from '@headlessui/react'
import { getLockProps } from '~/utils/lock'
import { getFiatPricing } from '~/hooks/useCards'
import {
  RiCheckboxBlankCircleLine as CheckBlankIcon,
  RiCheckboxCircleFill as CheckIcon,
  RiTimer2Line as DurationIcon,
  RiCoupon2Line as QuantityIcon,
} from 'react-icons/ri'
import { Button, Icon } from '@unlock-protocol/ui'
import { LabeledItem } from '../LabeledItem'
import * as Avatar from '@radix-ui/react-avatar'
import { numberOfAvailableKeys } from '~/utils/checkoutLockUtils'
import { useCheckoutSteps } from './useCheckoutItems'

interface Props {
  injectedProvider: unknown
  checkoutService: CheckoutService
}

export function Select({ checkoutService, injectedProvider }: Props) {
  const [state, send] = useActor(checkoutService)
<<<<<<< HEAD
  const { paywallConfig, lock: selectedLock, payment } = state.context
=======
  const { paywallConfig, lock: selectedLock } = state.context
  const lockOptions = useMemo(() => {
    return Object.entries(paywallConfig.locks).map(([lock, props]) => ({
      ...props,
      address: lock,
      network: props.network || paywallConfig.network || 1,
    }))
  }, [paywallConfig.locks, paywallConfig.network])
  const [lockOption, setLockOption] = useState(
    lockOptions.find((item) => {
      if (selectedLock) {
        return item.address === selectedLock.address
      } else {
        return item.default
      }
    }) || lockOptions[0]
  )

  const skipQuantity = useMemo(() => {
    const maxRecipients =
      lockOption.maxRecipients || paywallConfig.maxRecipients
    const minRecipients =
      lockOption.minRecipients || paywallConfig.minRecipients
    const hasMaxRecipients = maxRecipients && maxRecipients > 1
    const hasMinRecipients = minRecipients && minRecipients > 1
    return !(hasMaxRecipients || hasMinRecipients)
  }, [lockOption, paywallConfig])

  const [isSwitchingNetwork, setIsSwitchingNetwork] = useState(false)
  const config = useConfig()
  const { account, network, changeNetwork, isUnlockAccount } = useAuth()
  const web3Service = useWeb3Service()

>>>>>>> 324e2518
  const { isLoading: isLocksLoading, data: locks } = useQuery(
    ['locks', JSON.stringify(paywallConfig)],
    async () => {
      const items = await Promise.all(
        Object.entries(paywallConfig.locks).map(async ([lock, props]) => {
          const networkId: number = props.network || paywallConfig.network || 1
          const [lockData, fiatPricing] = await Promise.all([
            web3Service.getLock(lock, networkId),
            getFiatPricing(config, lock, networkId),
          ])
          return {
            ...props,
            ...lockData,
            name: props.name || lockData.name,
            network: networkId,
            address: lock,
            fiatPricing,
            isSoldOut: numberOfAvailableKeys(lockData) <= 0,
          } as LockState
        })
      )

      const locks = items?.filter(
        (item) => !(item.isSoldOut && paywallConfig.hideSoldOut)
      )

      return locks
    }
  )

  const locksGroupedByNetwork = useMemo(
    () =>
      locks?.reduce<{
        [key: number]: LockState[]
      }>((acc, item) => {
        const current = acc[item.network]
        if (current) {
          acc[item.network] = [...current, item]
        } else {
          acc[item.network] = [item]
        }
        return acc
      }, {}),
    [locks]
  )

  const lockOptions = useMemo(() => {
    return Object.entries(paywallConfig.locks).map(([lock, props]) => ({
      ...props,
      address: lock,
      network: props.network || paywallConfig.network || 1,
    }))
  }, [paywallConfig.locks, paywallConfig.network])

  const [lock, setLock] = useState<LockState | undefined>(selectedLock)

  const skipQuantity = useMemo(() => {
    const maxRecipients = lock?.maxRecipients || paywallConfig.maxRecipients
    const minRecipients = lock?.minRecipients || paywallConfig.minRecipients
    const hasMaxRecipients = maxRecipients && maxRecipients > 1
    const hasMinRecipients = minRecipients && minRecipients > 1
    return !(hasMaxRecipients || hasMinRecipients)
  }, [lock, paywallConfig])

  const [isSwitchingNetwork, setIsSwitchingNetwork] = useState(false)
  const config = useConfig()
  const { account, network, changeNetwork, isUnlockAccount } = useAuth()
  const web3Service = useWeb3Service()

  const { isLoading: isMembershipsLoading, data: memberships } = useQuery(
    ['memberships', account, JSON.stringify(paywallConfig)],
    async () => {
      const memberships = await Promise.all(
        Object.entries(paywallConfig.locks).map(async ([lock, props]) => {
          const lockNetwork = props.network || paywallConfig.network || 1
          const valid = await web3Service.getHasValidKey(
            lock,
            account!,
            lockNetwork
          )
          if (valid) {
            return lock
          }
        })
      )
      return memberships.filter((item) => item)
    },
    {
      enabled: !!account,
    }
  )

  const lockNetwork = lock?.network ? config?.networks?.[lock.network] : null
  const isNetworkSwitchRequired =
    lockNetwork && lock?.network !== network && !isUnlockAccount
  const existingMember = !!memberships?.includes(lock?.address)

  const isDisabled =
    isLocksLoading ||
    isMembershipsLoading ||
    // if locks are sold out and the user is not an existing member of the lock
    (lock?.isSoldOut && !existingMember)

  const stepItems = useCheckoutSteps(checkoutService)

  useEffect(() => {
    if (locks?.length) {
      const item = locks.find((lock) => !lock.isSoldOut)
      setLock(item)
    }
  }, [locks])

  return (
    <Fragment>
      <Stepper position={1} service={checkoutService} items={stepItems} />
      <main className="h-full px-6 py-2 overflow-auto">
        {isLocksLoading ? (
          <div className="mt-6 space-y-4">
            {Array.from({ length: lockOptions.length }).map((_, index) => (
              <LockOptionPlaceholder key={index} />
            ))}
          </div>
        ) : (
          <RadioGroup
            key="select"
            className="box-content space-y-6"
            value={lock}
            onChange={setLock}
          >
            {locksGroupedByNetwork &&
              Object.entries(locksGroupedByNetwork).map(([network, items]) => (
                <section key={network} className="space-y-4">
                  <header>
                    <p className="text-lg font-bold text-brand-ui-primary">
                      {config?.networks[network]?.name}
                    </p>
                  </header>
                  {items.map((item) => {
                    const disabled = item.isSoldOut && !item.isMember
                    return (
                      <RadioGroup.Option
                        disabled={disabled}
                        key={item.address}
                        value={item}
                        className={({ checked, disabled }) =>
                          `flex flex-col p-2 w-full gap-4 items-center border border-gray-200 rounded-xl cursor-pointer relative ${
                            checked && 'border-ui-main-200 bg-ui-main-50'
                          } ${
                            disabled &&
                            `opacity-80 bg-gray-50  ${
                              isMembershipsLoading
                                ? 'cursor-wait'
                                : 'cursor-not-allowed'
                            }`
                          }`
                        }
                      >
                        {({ checked }) => {
                          const formattedData = getLockProps(
                            item,
                            item.network,
                            config.networks[item.network].baseCurrencySymbol,
                            item.name
                          )
                          const lockImageURL = `${config.services.storage.host}/lock/${item?.address}/icon`

                          return (
                            <Fragment>
                              <div className="flex w-full gap-x-2">
                                <div>
                                  <Avatar.Root className="inline-flex items-center justify-center w-14 h-14 rounded-xl">
                                    <Avatar.Image
                                      src={lockImageURL}
                                      alt={item.name}
                                    />
                                    <Avatar.Fallback className="bg-gray-50">
                                      {item.name.slice(0, 2).toUpperCase()}
                                    </Avatar.Fallback>
                                  </Avatar.Root>
                                </div>
                                <div className="flex items-start justify-between w-full">
                                  <RadioGroup.Label
                                    className="text-lg font-bold"
                                    as="p"
                                  >
                                    {item.name}
                                  </RadioGroup.Label>
                                  <Pricing
                                    keyPrice={formattedData.formattedKeyPrice}
                                    usdPrice={formattedData.convertedKeyPrice}
                                    isCardEnabled={formattedData.cardEnabled}
                                  />
                                </div>
                              </div>
                              <div className="flex items-center justify-between w-full">
                                <div className="flex items-center gap-2">
                                  <LabeledItem
                                    label="Duration"
                                    icon={DurationIcon}
                                    value={formattedData.formattedDuration}
                                  />
                                  <LabeledItem
                                    label="Quantity"
                                    icon={QuantityIcon}
                                    value={
                                      formattedData.isSoldOut
                                        ? 'Sold out'
                                        : formattedData.formattedKeysAvailable
                                    }
                                  />
                                </div>
                                <div>
                                  {checked ? (
                                    <Icon
                                      size="large"
                                      className="fill-brand-ui-primary"
                                      icon={CheckIcon}
                                    />
                                  ) : (
                                    <Icon
                                      size="large"
                                      className="fill-brand-ui-primary"
                                      icon={CheckBlankIcon}
                                    />
                                  )}
                                </div>
                              </div>
                            </Fragment>
                          )
                        }}
                      </RadioGroup.Option>
                    )
                  })}
                </section>
              ))}
          </RadioGroup>
        )}
      </main>
      <footer className="grid items-center px-6 pt-6 border-t">
        <Connected
          service={checkoutService}
          injectedProvider={injectedProvider}
        >
          <div className="grid">
            {isNetworkSwitchRequired && (
              <Button
                disabled={isDisabled || isSwitchingNetwork}
                loading={isSwitchingNetwork}
                onClick={async (event) => {
                  setIsSwitchingNetwork(true)
                  event.preventDefault()
                  await changeNetwork(lockNetwork)
                  setIsSwitchingNetwork(false)
                }}
              >
                Switch to {lockNetwork?.name}
              </Button>
            )}
            {!isNetworkSwitchRequired && (
              <Button
                disabled={isDisabled}
                onClick={async (event) => {
                  event.preventDefault()
                  // Silently change network to the correct one in the background
                  if (isUnlockAccount) {
                    await changeNetwork(lockNetwork)
                  }

                  if (!lock) {
                    return
                  }

                  send({
                    type: 'SELECT_LOCK',
                    lock,
                    existingMember,
                    skipQuantity,
                  })
                }}
              >
                Next
              </Button>
            )}
          </div>
        </Connected>
        <PoweredByUnlock />
      </footer>
    </Fragment>
  )
}<|MERGE_RESOLUTION|>--- conflicted
+++ resolved
@@ -31,43 +31,7 @@
 
 export function Select({ checkoutService, injectedProvider }: Props) {
   const [state, send] = useActor(checkoutService)
-<<<<<<< HEAD
-  const { paywallConfig, lock: selectedLock, payment } = state.context
-=======
   const { paywallConfig, lock: selectedLock } = state.context
-  const lockOptions = useMemo(() => {
-    return Object.entries(paywallConfig.locks).map(([lock, props]) => ({
-      ...props,
-      address: lock,
-      network: props.network || paywallConfig.network || 1,
-    }))
-  }, [paywallConfig.locks, paywallConfig.network])
-  const [lockOption, setLockOption] = useState(
-    lockOptions.find((item) => {
-      if (selectedLock) {
-        return item.address === selectedLock.address
-      } else {
-        return item.default
-      }
-    }) || lockOptions[0]
-  )
-
-  const skipQuantity = useMemo(() => {
-    const maxRecipients =
-      lockOption.maxRecipients || paywallConfig.maxRecipients
-    const minRecipients =
-      lockOption.minRecipients || paywallConfig.minRecipients
-    const hasMaxRecipients = maxRecipients && maxRecipients > 1
-    const hasMinRecipients = minRecipients && minRecipients > 1
-    return !(hasMaxRecipients || hasMinRecipients)
-  }, [lockOption, paywallConfig])
-
-  const [isSwitchingNetwork, setIsSwitchingNetwork] = useState(false)
-  const config = useConfig()
-  const { account, network, changeNetwork, isUnlockAccount } = useAuth()
-  const web3Service = useWeb3Service()
-
->>>>>>> 324e2518
   const { isLoading: isLocksLoading, data: locks } = useQuery(
     ['locks', JSON.stringify(paywallConfig)],
     async () => {
