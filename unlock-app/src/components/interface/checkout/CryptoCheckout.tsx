import toast from 'react-hot-toast'
import React, { useContext, useState, useEffect, useRef } from 'react'
import styled from 'styled-components'
import ReCAPTCHA from 'react-google-recaptcha'
import { Lock } from './Lock'
import { CheckoutCustomRecipient } from './CheckoutCustomRecipient'
import { AuthenticationContext } from '../../../contexts/AuthenticationContext'
import { useLock } from '../../../hooks/useLock'
import { TransactionInfo } from '../../../hooks/useCheckoutCommunication'
import { PaywallConfig } from '../../../unlockTypes'
import { EnjoyYourMembership } from './EnjoyYourMembership'
import { useAccount } from '../../../hooks/useAccount'
import { StorageService } from '../../../services/storageService'

import {
  inClaimDisallowList,
  lockTickerSymbol,
  userCanAffordKey,
} from '../../../utils/checkoutLockUtils'
import Buttons from '../buttons/lock'
import { ETHEREUM_NETWORKS_NAMES } from '../../../constants'
import { ConfigContext } from '../../../utils/withConfig'
import { useAdvancedCheckout } from '../../../hooks/useAdvancedCheckout'
import { ToastHelper } from '../../helpers/toast.helper'

interface CryptoCheckoutProps {
  emitTransactionInfo: (info: TransactionInfo) => void
  paywallConfig: PaywallConfig
  lock: any
  network: number
  name: string
  closeModal: (success: boolean) => void
  setCardPurchase: () => void
  redirectUri?: string
  numberOfRecipients?: number
  recipients?: any[]
  clearMultipleRecipients?: () => void
}

export const CryptoCheckout = ({
  emitTransactionInfo,
  paywallConfig,
  lock,
  network,
  name,
  closeModal,
  setCardPurchase,
  redirectUri,
  numberOfRecipients = 1,
  recipients = [],
  clearMultipleRecipients,
}: CryptoCheckoutProps) => {
  const { networks, services, recaptchaKey } = useContext(ConfigContext)
  const storageService = new StorageService(services.storage.host)
  const [loading, setLoading] = useState(false)
  const [recaptchaValue, setRecaptchaValue] = useState<string | null>('')
  const {
    network: walletNetwork,
    account,
    changeNetwork,
    isUnlockAccount,
  } = useContext(AuthenticationContext)
  const { purchaseKey } = useLock(lock, network)
  const [transactionPending, setTransactionPending] = useState<string>('')
  const [keyExpiration, setKeyExpiration] = useState(0)
  const [canAfford, setCanAfford] = useState(true)
  const [purchasePending, setPurchasePending] = useState(false)
  const [purchasedMultiple, setPurchasedMultiple] = useState(false)
  const {
    isAdvanced,
    setIsAdvanced,
    onRecipientChange,
    advancedRecipientValid,
    recipient,
    checkingRecipient,
  } = useAdvancedCheckout()
  const { purchaseMultipleKeys } = useLock(lock.address, network)
  const userIsOnWrongNetwork = walletNetwork && walletNetwork !== network
  // @ts-expect-error account is _always_ defined in this component
  const { getTokenBalance } = useAccount(account, network)
  const loadingCheck = useRef(false)

  const now = new Date().getTime() / 1000
  const hasValidkey =
    keyExpiration === -1 || (keyExpiration > now && keyExpiration < Infinity)

  const hasOptimisticKey = keyExpiration === Infinity
  const hasValidOrPendingKey = hasValidkey || hasOptimisticKey

  const cryptoDisabled = userIsOnWrongNetwork || hasOptimisticKey || !canAfford
  const cardDisabled = hasOptimisticKey
  const canClaimAirdrop =
    lock.keyPrice === '0' &&
    lock.fiatPricing?.creditCardEnabled &&
    !inClaimDisallowList(lock.address)
  const isCreditCardEnabled =
    lock.fiatPricing?.creditCardEnabled &&
    !canClaimAirdrop &&
    lock.keyPrice !== '0'

  const withMultipleRecipients = numberOfRecipients > 1
  const hasRecipients = recipients?.length > 0

  const cantBuyWithCrypto = isAdvanced
    ? !(
        advancedRecipientValid &&
        canAfford &&
        !userIsOnWrongNetwork &&
        !hasValidkey
      )
    : cryptoDisabled

  const cantPurchaseWithCard = isAdvanced
    ? !(!hasValidkey && isCreditCardEnabled && advancedRecipientValid)
    : !isCreditCardEnabled

  const handleHasKey = (key: any) => {
    if (!key) {
      setKeyExpiration(0)
    } else {
      // setIsAdvanced(false)
      setKeyExpiration(key.expiration)
    }
  }

  const connectToNetwork = () => {
    changeNetwork(networks[network])
  }

  /**
   * Handling multiple purchases!
   * @returns
   */
  const onPurchaseMultiple = async () => {
    if (!lock.address) return
    if (!lock.keyPrice) return
    const owners = recipients?.map(({ resolvedAddress }) => resolvedAddress)

    try {
      setPurchasePending(true)
      const keyPrices = new Array(owners.length).fill(lock.keyPrice)

      let data = new Array(owners.length).fill(null)
      // We need to handle the captcha here too!
      if (paywallConfig.captcha) {
        // get the secret from locksmith!
        const response = await storageService.getDataForRecipientsAndCaptcha(
          owners,
          recaptchaValue
        )
        if (response.error || !response.signatures) {
          setPurchasePending(false)
          setRecaptchaValue('')
          toast.error(
            'The Captcha value could not ve verified. Please try again.'
          )
          return false
        }
        data = response.signatures
      }

      await purchaseMultipleKeys(
        lock.address,
        keyPrices,
        owners,
        data,
        (hash: string) => {
          emitTransactionInfo({
            lock: lock.address,
            hash,
          })
          if (!paywallConfig.pessimistic) {
            setKeyExpiration(Infinity) // Optimistic!
            setPurchasePending(false)
          } else {
            setTransactionPending(hash)
          }
        }
      )
      setPurchasePending(false)
      setTransactionPending('')
      return true
    } catch (err: any) {
      ToastHelper.error(
        err?.error?.message ||
          'There was an error and we could not submit your purchase transaction'
      )
      setPurchasePending(false)
      setTransactionPending('')
      return false
    }
  }

  const cryptoPurchase = async () => {
    if (withMultipleRecipients) {
      const validPurchase = await onPurchaseMultiple()
      if (validPurchase) {
        setPurchasedMultiple(true)
        if (typeof clearMultipleRecipients === 'function') {
          // clear recipients list after transactions done
          clearMultipleRecipients()
        }
      }
    } else if (!cantBuyWithCrypto && account) {
      // TODO: we should not have a different path for single or multiple purchase!
      setPurchasePending(true)
      try {
        const referrer =
          paywallConfig && paywallConfig.referrer
            ? paywallConfig.referrer
            : account

        const purchaseAccount = isAdvanced
          ? recipient
          : recipients[0]?.resolvedAddress ?? account
        let data

        if (paywallConfig.captcha) {
          // get the secret from locksmith!
<<<<<<< HEAD
          const response = await storageService.getDataForUserAndCaptcha(
            purchaseAccount,
            recipients
=======
          const response = await storageService.getDataForRecipientsAndCaptcha(
            recipients,
            recaptchaValue
>>>>>>> 82dfab45
          )
          if (response.error) {
            setPurchasePending(false)
            setRecaptchaValue('')
            return toast.error(
              'The Captcha value could not ve verified. Please try again.'
            )
          }
<<<<<<< HEAD
          data = response.signatures
=======
          data = response.signatures[0]
>>>>>>> 82dfab45
        }

        await purchaseKey(purchaseAccount, referrer, data, (hash: string) => {
          emitTransactionInfo({
            lock: lock.address,
            hash,
          })
          if (!paywallConfig.pessimistic) {
            setKeyExpiration(Infinity) // Optimistic!
            setPurchasePending(false)
          } else {
            setTransactionPending(hash)
          }
        })

        setKeyExpiration(Infinity) // We should actually get the real expiration
        setPurchasePending(false)
        setTransactionPending('')
      } catch (error: any) {
        if (error.message == 'Transaction failed') {
          // Transaction was sent but failed!
          toast.error(
            'Your purchase transaction failed. Please check a block explorer for more details.'
          )
        } else if (error?.code === 4001) {
          // Transaction was not sent
          toast.error('Please confirm the transaction in your wallet.')
        } else {
          // Other reason...
          toast.error(
            `This transaction could not be sent as it appears to fail. ${error?.error?.message}`
          )
        }
        setPurchasePending(false)
        setTransactionPending('')
      }
    }
  }

  useEffect(() => {
    const getBalance = async () => {
      if (account) {
        try {
          const balance = await getTokenBalance(lock.currencyContractAddress)
          setCanAfford(userCanAffordKey(lock, balance))
        } catch (error: any) {
          console.error(error)
        }
      }
    }
    getBalance()
  }, [account, lock.address, walletNetwork])

  const onCardPurchase = (isDisabled = false) => {
    if (isDisabled) return
    setCardPurchase()
  }

  const hasValidKeyOrPendingTx = hasValidOrPendingKey || transactionPending
  const showCheckoutButtons =
    ((recaptchaValue || !paywallConfig.captcha) &&
      !transactionPending &&
      !hasValidkey) ||
    (isAdvanced && hasValidKeyOrPendingTx && !transactionPending)

  const onLoading = (loading: boolean) => {
    setLoading(loading)
    loadingCheck.current = true
  }

  const showRedirectButton = (hasValidkey || purchasedMultiple) && !isAdvanced

  return (
    <>
      <Lock
        recipient={
          isAdvanced ? (advancedRecipientValid ? recipient : '') : account
        }
        network={network}
        lock={lock}
        name={name}
        setHasKey={handleHasKey}
        onSelected={null}
        hasOptimisticKey={hasOptimisticKey}
        purchasePending={purchasePending}
        onLoading={onLoading}
        numberOfRecipients={numberOfRecipients}
      />
      {!hasValidKeyOrPendingTx && !hasRecipients && !purchasedMultiple && (
        <>
          <CheckoutCustomRecipient
            isAdvanced={isAdvanced}
            advancedRecipientValid={advancedRecipientValid}
            checkingRecipient={checkingRecipient}
            setIsAdvanced={setIsAdvanced}
            onRecipientChange={onRecipientChange}
            loading={loading}
            disabled={(transactionPending?.length ?? 0) > 0 ?? false}
          />
        </>
      )}
      {hasValidkey && (
        <>
          <Message>
            {!isAdvanced
              ? 'You already have a valid membership!'
              : 'Recipient already has a valid membership!'}
            &nbsp;
          </Message>
          {!hasRecipients && !purchasedMultiple && (
            <CheckoutCustomRecipient
              isAdvanced={isAdvanced}
              advancedRecipientValid={advancedRecipientValid}
              checkingRecipient={checkingRecipient}
              setIsAdvanced={setIsAdvanced}
              onRecipientChange={onRecipientChange}
              customBuyMessage="Buy for a different address"
              disabled={transactionPending?.length > 0 ?? false}
              loading={loading}
            />
          )}
        </>
      )}
      {purchasedMultiple && <Message>Enjoy your memberships!</Message>}
      {showCheckoutButtons && !purchasedMultiple && (
        <div
          style={{
            marginBottom: '32px',
            display:
              (loading && !isAdvanced) || !loadingCheck.current
                ? 'none'
                : 'block',
          }}
        >
          <Prompt>
            {hasRecipients
              ? `Get your multiple membership (${numberOfRecipients} keys) with:`
              : 'Get the membership with:'}
          </Prompt>

          <CheckoutOptions>
            <CheckoutButton disabled={cantBuyWithCrypto || loading}>
              <Buttons.Wallet as="button" onClick={cryptoPurchase} />
              {!isUnlockAccount && userIsOnWrongNetwork && (
                <Warning>
                  Crypto wallet on wrong network.{' '}
                  <LinkButton onClick={connectToNetwork}>
                    Connect to {ETHEREUM_NETWORKS_NAMES[network]}{' '}
                  </LinkButton>
                  .
                </Warning>
              )}
              {!isUnlockAccount && !userIsOnWrongNetwork && !canAfford && (
                <Warning>
                  Your{' '}
                  {lockTickerSymbol(lock, networks[network].baseCurrencySymbol)}{' '}
                  balance is too low
                </Warning>
              )}
            </CheckoutButton>
            <CheckoutButton disabled={cantPurchaseWithCard || loading}>
              <Buttons.CreditCard
                lock={lock}
                backgroundColor="var(--blue)"
                fillColor="var(--white)"
                showLabel
                size="36px"
                disabled={cardDisabled}
                as="button"
                onClick={() => onCardPurchase(cantPurchaseWithCard)}
              />
            </CheckoutButton>
            {canClaimAirdrop && (
              <CheckoutButton>
                <Buttons.AirDrop
                  lock={lock}
                  backgroundColor="var(--blue)"
                  fillColor="var(--white)"
                  showLabel
                  size="36px"
                  as="button"
                  onClick={() => onCardPurchase(false)}
                />
              </CheckoutButton>
            )}
          </CheckoutOptions>
        </div>
      )}
      {transactionPending && (
        <Message>
          Waiting for your{' '}
          <a
            target="_blank"
            href={networks[network].explorer.urls.transaction(
              transactionPending
            )}
            rel="noreferrer"
          >
            NFT membership to be minted
          </a>
          ! This should take a few seconds :)
        </Message>
      )}
      {showRedirectButton && (
        <EnjoyYourMembership
          redirectUri={redirectUri}
          closeModal={closeModal}
        />
      )}
      {hasOptimisticKey && (
        <EnjoyYourMembership
          redirectUri={redirectUri}
          closeModal={closeModal}
        />
      )}
      {paywallConfig.captcha && !recaptchaValue && (
        <ReCAPTCHA sitekey={recaptchaKey} onChange={setRecaptchaValue} />
      )}
    </>
  )
}

export default CryptoCheckout

CryptoCheckout.defaultProps = {
  redirectUri: '',
  numberOfRecipients: 1,
  recipients: [],
  clearMultipleRecipients: () => undefined,
}

interface CheckoutButtonProps {
  disabled?: boolean
}

export const CheckoutButton = styled.div<CheckoutButtonProps>`
  display: flex;
  flex-direction: column;
  align-items: center;
  margin: 0px 20px;
  ${(props) =>
    props.disabled &&
    `
    button {
      cursor: not-allowed;
      background-color: var(--grey);

      &:hover {
        background-color: var(--grey);
      }
    }`}

  small {
    display: inline-block;
    color: ${(props) => (props.disabled ? 'var(--grey)' : 'var(--blue)')};
  }
`

CheckoutButton.defaultProps = {
  disabled: false,
}

const LinkButton = styled.a`
  cursor: pointer;
`

const Message = styled.p`
  text-align: left;
  font-size: 13px;
  width: 100%;
`
const Warning = styled(Message)`
  color: var(--red);
  margin-top: 24px;
  font-size: 12px;
  text-align: center;
`

const CheckoutOptions = styled.div`
  width: 50%;
  display: flex;
  justify-content: space-around;
  margin-left: auto;
  margin-right: auto;
  margin-top: 16px;
`

const Prompt = styled.p`
  font-size: 16px;
  color: var(--dimgrey);
`<|MERGE_RESOLUTION|>--- conflicted
+++ resolved
@@ -217,15 +217,9 @@
 
         if (paywallConfig.captcha) {
           // get the secret from locksmith!
-<<<<<<< HEAD
-          const response = await storageService.getDataForUserAndCaptcha(
-            purchaseAccount,
-            recipients
-=======
           const response = await storageService.getDataForRecipientsAndCaptcha(
             recipients,
             recaptchaValue
->>>>>>> 82dfab45
           )
           if (response.error) {
             setPurchasePending(false)
@@ -234,11 +228,7 @@
               'The Captcha value could not ve verified. Please try again.'
             )
           }
-<<<<<<< HEAD
-          data = response.signatures
-=======
           data = response.signatures[0]
->>>>>>> 82dfab45
         }
 
         await purchaseKey(purchaseAccount, referrer, data, (hash: string) => {
