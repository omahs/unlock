import React, {
  useState,
  useContext,
  useReducer,
  useEffect,
  useRef,
} from 'react'
import Head from 'next/head'
import styled from 'styled-components'
import { Web3Service } from '@unlock-protocol/unlock-js'
import { RoundedLogo } from '../Logo'
import { MetadataForm } from './MetadataForm'

import { ConfigContext } from '../../../utils/withConfig'
import { Web3ServiceContext } from '../../../utils/withWeb3Service'
import CheckoutWrapper from './CheckoutWrapper'
import CheckoutContainer from './CheckoutContainer'
import { Locks } from './Locks'
import { CallToAction } from './CallToAction'
import Loading from '../Loading'
import LoginPrompt from '../LoginPrompt'

import CheckoutMethod from './CheckoutMethod'
import CryptoCheckout from './CryptoCheckout'
import CardCheckout from './CardCheckout'
import CardConfirmationCheckout from './CardConfirmationCheckout'
import ClaimMembershipCheckout from './ClaimMembershipCheckout'
import NewAccountCheckout from './NewAccountCheckout'
import { pageTitle } from '../../../constants'
import { EnjoyYourMembership } from './EnjoyYourMembership'
import LogIn from '../LogIn'
import { useAutoLogin } from '../../../hooks/useAutoLogin'

import {
  UserInfo,
  TransactionInfo,
} from '../../../hooks/useCheckoutCommunication'
import { AuthenticationContext } from '../../../contexts/AuthenticationContext'

import { PaywallConfig, OAuthConfig } from '../../../unlockTypes'
import { OAuthConnect } from './OauthConnect'
import { useMultipleRecipient } from '../../../hooks/useMultipleRecipient'

interface CheckoutProps {
  emitCloseModal: (success: boolean) => void
  emitTransactionInfo: (info: TransactionInfo) => void
  emitUserInfo: (info: UserInfo) => void
  web3Provider: any
  paywallConfig?: PaywallConfig
  oAuthConfig?: OAuthConfig
  redirectUri?: string
  defaultState: string
}

const keysReducer = (state: any, key: any) => {
  // Keeps track of all the keys, by lock
  if (key === -1) {
    return {}
  }
  // Invalid key: don't change the state
  if (!key) {
    return {
      ...state,
    }
  }
  return {
    ...state,
    [key.lock]: key,
  }
}

const hasValidMembership = (keys: Array<any>) => {
  const now = new Date().getTime() / 1000
  return !!(
    Object.values(keys).filter(
      ({ expiration }) => expiration === -1 || expiration > now
    ).length > 0
  )
}

const hasPendingMembership = (keys: Array<any>) => {
  return !!(
    Object.values(keys).filter(({ expiration }) => expiration == Infinity)
      .length > 0
  )
}

const hasExpiredMembership = (keys: Array<any>) => {
  const now = new Date().getTime() / 1000
  return !!(
    Object.values(keys).filter(
      ({ expiration }) => expiration > 0 && expiration < now
    ).length > 0
  )
}

export const Checkout = ({
  oAuthConfig,
  redirectUri,
  paywallConfig,
  emitCloseModal,
  emitTransactionInfo,
  emitUserInfo,
  web3Provider, // provider passed from the website which implements the paywall so we can support any wallet!
  defaultState,
}: CheckoutProps) => {
  const { account, isUnlockAccount, signMessage } = useContext(
    AuthenticationContext
  )
  const [skipPaywallIcon, setSkipPaywallIcon] = useState(false)
  const config = useContext(ConfigContext)
  const [state, setState] = useState('loading')
  const [showBack, setShowBack] = useState(false)
  const [cardDetails, setCardDetails] = useState<any>(null)
  const [signedMessage, setSignedMessage] = useState<string>('')
  const [existingKeys, setHasKey] = useReducer(keysReducer, {})
  const [selectedLock, selectLock] = useState<any>(null)
  const [savedMetadata, setSavedMetadata] = useState<any>(false)
  const [storedLoginEmail, setStoredLoginEmail] = useState<string>('')
  const { getAutoLoginEmail } = useAutoLogin()
  const storedEmail = getAutoLoginEmail()
  const messageSigned = useRef(false)

  const {
    recipients,
    hasMultipleRecipients,
    minRecipients,
    maxRecipients,
    addRecipientItem,
    loading,
    submitBulkRecipients,
    clear,
    removeRecipient,
    hasMinimumRecipients,
  } = useMultipleRecipient(selectedLock, paywallConfig)

  const showMetadataForm =
    (paywallConfig?.metadataInputs || hasMultipleRecipients) && !savedMetadata
  // state change
  useEffect(() => {
    setState(defaultState)
  }, [defaultState])

  const showLoginForm = () => {
    if (storedEmail.length > 0) {
      setStoredLoginEmail(storedEmail)
      setCheckoutState('login')
    } else {
      setCheckoutState('pick-lock')
    }
  }

  // When the account is changed, make sure we ping!
  useEffect(() => {
    const handleUser = async (account?: string) => {
      if (account) {
        let signedMessage
        if (paywallConfig?.messageToSign && !messageSigned.current) {
          signedMessage = await signMessage(paywallConfig?.messageToSign)
          setSignedMessage(signedMessage)
          messageSigned.current = true
        }
        setHasKey(-1)
        emitUserInfo({
          address: account,
          signedMessage,
        })
      }

      if (!account) {
        // Reset card details if user disconnected.
        setCardDetails(null)
      }
      if (selectedLock) {
        if (!isUnlockAccount) {
          // Check if we have card details.
          const checkoutState = cardDetails
            ? 'confirm-card-purchase'
            : 'crypto-checkout'
          setCheckoutState(checkoutState)
        } else {
          cardCheckoutOrClaim(selectedLock)
        }
      } else if (messageSigned.current) {
        setCheckoutState('pick-lock')
      } else {
        setCheckoutState(defaultState)
        if (!account && storedEmail) showLoginForm()
      }
    }
    handleUser(account)
  }, [account])

  const allowClose = !(!paywallConfig || paywallConfig?.persistentCheckout)

  const handleTransactionInfo = (info: any) => {
    emitTransactionInfo(info)
  }

  const setCheckoutState = (state: string) => {
    if (
      !state ||
      state === 'connect' ||
      state === 'loading' ||
      state === 'config-error'
    ) {
      setShowBack(false)
    } else {
      setShowBack(true)
    }
    setState(state)
  }
  const web3Service = new Web3Service(config.networks)

  let content
  let paywallCta = 'default'
  if (hasPendingMembership(existingKeys)) {
    paywallCta = 'pending'
  } else if (hasValidMembership(existingKeys)) {
    paywallCta = 'confirmed'
  } else if (hasExpiredMembership(existingKeys)) {
    paywallCta = 'expired'
  }

  const closeModal = (
    success: boolean,
    redirectUri?: string,
    queryParams?: any
  ) => {
    emitCloseModal(success)
    if (redirectUri) {
      const redirectUrl = new URL(redirectUri)
      if (!success) {
        redirectUrl.searchParams.append('error', 'access-denied')
      }
      // append the signature
      if (signedMessage) {
        redirectUrl.searchParams.append('signature', signedMessage)
      }
      if (queryParams) {
        for (const key in queryParams) {
          if (queryParams[key] !== undefined && queryParams[key] !== null) {
            redirectUrl.searchParams.append(key, queryParams[key])
          }
        }
      }
      window.location.href = redirectUrl.toString()
    } else {
<<<<<<< HEAD
      // This will only work if the tab is the "main" tab.
      history.back()
=======
      window.history.back()
>>>>>>> 9c62e9a5
    }
  }

  const cardCheckoutOrClaim = (lock: any) => {
    if (lock.keyPrice === '0' && lock.fiatPricing?.creditCardEnabled) {
      setCheckoutState('claim-membership')
    } else if (cardDetails) {
      setCheckoutState('confirm-card-purchase')
    } else {
      setCheckoutState('card-purchase')
    }
  }

  const onSelected = (lock: any) => {
    // Here we should set the state based on the account
    selectLock(lock)
    setSavedMetadata(null) // Do not keep track of saved metadata!
    if (!account) {
      setCheckoutState('pick-method')
    } else if (account && !isUnlockAccount) {
      setCheckoutState('crypto-checkout')
    } else {
      cardCheckoutOrClaim(lock)
    }
  }

  const lockProps = selectedLock && paywallConfig?.locks[selectedLock.address]
  if (state === 'login') {
    content = (
      <LogIn
        network={1} // We don't actually need a network here really.
        useWallet={() => setCheckoutState('wallet-picker')}
        storedLoginEmail={storedLoginEmail}
      />
    )
  } else if (state === 'wallet-picker') {
    content = (
      <LoginPrompt
        embedded
        showTitle={false}
        unlockUserAccount={false}
        injectedProvider={web3Provider}
        backgroundColor="var(--white)"
        activeColor="var(--offwhite)"
      >
        <p>Select your crypto wallet of choice.</p>
      </LoginPrompt>
    )
  } else if (state === 'crypto-checkout') {
    // Final step for the crypto checkout. We should save the metadata first!
    if (!paywallConfig) {
      content = <p>Missing paywall configuration. Please refresh this page</p>
    } else if (showMetadataForm) {
      content = (
        <MetadataForm
          network={lockProps?.network || paywallConfig?.network}
          lock={selectedLock}
          fields={paywallConfig!.metadataInputs!}
          callToAction={paywallConfig!.callToAction?.metadata}
          onSubmit={setSavedMetadata}
          recipients={recipients}
          maxRecipients={maxRecipients}
          minRecipients={minRecipients}
          hasMinimumRecipients={hasMinimumRecipients}
          addRecipient={addRecipientItem}
          loading={loading}
          submitBulkRecipients={submitBulkRecipients}
          clear={clear}
          removeRecipient={removeRecipient}
        />
      )
    } else {
      content = (
        <CryptoCheckout
          paywallConfig={paywallConfig}
          redirectUri={redirectUri}
          emitTransactionInfo={handleTransactionInfo}
          network={lockProps?.network || paywallConfig?.network}
          name={lockProps?.name || ''}
          lock={selectedLock}
          closeModal={closeModal}
          setCardPurchase={() => cardCheckoutOrClaim(selectedLock)}
          numberOfRecipients={recipients?.length}
          recipients={recipients}
          clearMultipleRecipients={clear}
          emitUserInfo={emitUserInfo}
        />
      )
    }
  } else if (state === 'card-purchase') {
    content = (
      <CardCheckout
        handleCard={(card, token) => {
          setCardDetails({ card, token })
          setCheckoutState('confirm-card-purchase')
        }}
        network={lockProps?.network || paywallConfig?.network}
      />
    )
  } else if (state === 'claim-membership') {
    if (showMetadataForm) {
      content = (
        <MetadataForm
          network={lockProps?.network || paywallConfig?.network}
          lock={selectedLock}
          fields={paywallConfig!.metadataInputs!}
          onSubmit={setSavedMetadata}
          recipients={recipients}
          maxRecipients={maxRecipients}
          minRecipients={minRecipients}
          hasMinimumRecipients={hasMinimumRecipients}
          addRecipient={addRecipientItem}
          loading={loading}
          submitBulkRecipients={submitBulkRecipients}
          clear={clear}
          removeRecipient={removeRecipient}
        />
      )
    } else {
      content = (
        <ClaimMembershipCheckout
          paywallConfig={paywallConfig}
          redirectUri={redirectUri}
          emitTransactionInfo={handleTransactionInfo}
          lock={selectedLock}
          network={lockProps?.network || paywallConfig?.network}
          name={lockProps?.name || ''}
          closeModal={closeModal}
          {...cardDetails}
        />
      )
    }
  } else if (state === 'confirm-card-purchase') {
    if (showMetadataForm) {
      content = (
        <MetadataForm
          network={lockProps?.network || paywallConfig?.network}
          lock={selectedLock}
          fields={paywallConfig!.metadataInputs!}
          onSubmit={setSavedMetadata}
          recipients={recipients}
          maxRecipients={maxRecipients}
          minRecipients={minRecipients}
          hasMinimumRecipients={hasMinimumRecipients}
          addRecipient={addRecipientItem}
          loading={loading}
          submitBulkRecipients={submitBulkRecipients}
          clear={clear}
          removeRecipient={removeRecipient}
        />
      )
    } else {
      content = (
        <CardConfirmationCheckout
          paywallConfig={paywallConfig}
          redirectUri={redirectUri}
          emitTransactionInfo={handleTransactionInfo}
          lock={selectedLock}
          network={lockProps?.network || paywallConfig?.network}
          name={lockProps?.name || ''}
          closeModal={closeModal}
          recipients={recipients}
          {...cardDetails}
        />
      )
    }
  } else if (state === 'new-account-with-card') {
    content = (
      <NewAccountCheckout
        askForCard
        showLogin={() => setCheckoutState('login')}
        network={lockProps?.network || paywallConfig?.network}
        onAccountCreated={async ({ card, token }) => {
          setCardDetails({ card, token })
          setCheckoutState('confirm-card-purchase')
        }}
      />
    )
  } else if (state === 'new-account') {
    content = (
      <NewAccountCheckout
        askForCard={false}
        showLogin={() => setCheckoutState('login')}
        network={lockProps?.network || paywallConfig?.network}
        onAccountCreated={async () => {
          setCheckoutState('claim-membership')
        }}
      />
    )
  } else if (state === 'pick-method') {
    content = (
      <CheckoutMethod
        showLogin={() => setCheckoutState('login')}
        lock={selectedLock}
        onWalletSelected={() => setCheckoutState('wallet-picker')}
        onNewAccountWithCardSelected={() =>
          setCheckoutState('new-account-with-card')
        }
        onNewAccountSelected={() => setCheckoutState('new-account')}
      />
    )
  } else if (state === 'pick-lock') {
    content = (
      <>
        <CallToAction
          state={paywallCta}
          callToAction={paywallConfig?.callToAction}
        />
        <Locks
          network={paywallConfig?.network}
          locks={paywallConfig?.locks ?? {}}
          setHasKey={setHasKey}
          onSelected={onSelected}
        />

        {!account && (
          <Prompt>
            Already a member? Access with your
            <br />{' '}
            <button type="button" onClick={() => setCheckoutState('login')}>
              unlock account
            </button>{' '}
            or your{' '}
            <button
              type="button"
              onClick={() => setCheckoutState('wallet-picker')}
            >
              crypto wallet
            </button>
            .
          </Prompt>
        )}

        {hasValidMembership(existingKeys) && (
          <EnjoyYourMembership
            redirectUri={redirectUri}
            closeModal={closeModal}
          />
        )}
      </>
    )
  } else if (state === 'connect') {
    if (!oAuthConfig || !redirectUri) {
      content = (
        <p>Your URL is missing the OAuth config or the redirect url. </p>
      )
    } else {
      content = (
        <OAuthConnect
          message={paywallConfig?.messageToSign}
          redirectUri={redirectUri}
          closeModal={closeModal}
          oAuthConfig={oAuthConfig}
        />
      )
    }
  } else if (state === 'loading') {
    content = <Loading />
  } else if (state === 'config-error') {
    content = (
      <p>
        There is a configuration error in your purchase URL. Please make sure it
        is configured correctly.
      </p>
    )
  }

  const onLoggedOut = () => {
    setHasKey(-1) // Resets keys
    emitUserInfo({})
    setCheckoutState(defaultState)
    selectLock(null)
    setShowBack(false)
  }

  const back = () => {
    setCheckoutState(defaultState)
    selectLock(null)
    setShowBack(false)
  }

  return (
    <Web3ServiceContext.Provider value={web3Service}>
      <CheckoutContainer>
        <CheckoutWrapper
          showBack={showBack}
          back={back}
          allowClose={allowClose}
          hideCheckout={() => closeModal(false, redirectUri)}
          onLoggedOut={onLoggedOut}
        >
          <PaywallLogoWrapper>
            {paywallConfig?.icon && !skipPaywallIcon ? (
              <PublisherLogo
                alt="Publisher Icon"
                src={paywallConfig?.icon}
                onError={() => setSkipPaywallIcon(true)}
              />
            ) : (
              <RoundedLogo size="56px" />
            )}
          </PaywallLogoWrapper>
          <Head>
            <title>{pageTitle('Checkout')}</title>
          </Head>
          {content}
        </CheckoutWrapper>
      </CheckoutContainer>
    </Web3ServiceContext.Provider>
  )
}

Checkout.defaultProps = {
  redirectUri: null,
  paywallConfig: null,
  oAuthConfig: null,
}

const PaywallLogoWrapper = styled.div`
  width: 100%;
  margin-bottom: 40px;

  > img {
    height: 50px;
    max-width: 200px;
  }
`
const Prompt = styled.p`
  width: 100%;
  font-size: 14px;
  color: var(--grey);
  button {
    border: none;
    outline: none;
    display: inline;
    padding: 0;
    background-color: transparent;
    color: var(--link);
    cursor: pointer;
  }
`

Checkout.defaultProps = {
  paywallConfig: {},
}

const PublisherLogo = styled.img``<|MERGE_RESOLUTION|>--- conflicted
+++ resolved
@@ -246,12 +246,7 @@
       }
       window.location.href = redirectUrl.toString()
     } else {
-<<<<<<< HEAD
-      // This will only work if the tab is the "main" tab.
-      history.back()
-=======
       window.history.back()
->>>>>>> 9c62e9a5
     }
   }
 
