--- conflicted
+++ resolved
@@ -131,11 +131,7 @@
     clear,
     removeRecipient,
   } = useMultipleRecipient(
-<<<<<<< HEAD
-    selectedLock?.address,
-=======
     selectedLock,
->>>>>>> 2d2e1946
     network,
     paywallConfig?.maxRecipients ?? 1
   )
