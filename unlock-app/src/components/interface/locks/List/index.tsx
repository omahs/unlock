import { Button } from '@unlock-protocol/ui'
import Link from 'next/link'
import React from 'react'
import { useAuth } from '~/contexts/AuthenticationContext'
import { ImageBar } from '../Manage/elements/ImageBar'
import { LockList } from './elements/LockList'

const PageHeader = () => {
  return (
    <div className="flex flex-col gap-4">
<<<<<<< HEAD
      <h1 className="text-4xl font-bold ">Locks</h1>
      <div className="flex justify-between">
        <span className="w-full max-w-lg text-base text-gray-700">
          Create membership for Event ticketing, Media membership, DAO,
          Certification, collectibles and more.
        </span>
        <Link href="/locks/create">
          <Button size="large">Create Lock</Button>
        </Link>
=======
      <h1 className="text-4xl font-bold">Locks</h1>
      <div>
        <div className="flex flex-col gap-4 md:gap-0 md:justify-between md:flex-row">
          <span className="w-full max-w-lg text-base text-gray-700">
            Create membership for Event ticketing, Media membership, DAO,
            Certification, collectibles and more.
          </span>
          <Link href="/locks/create">
            <Button size="large">Create Lock</Button>
          </Link>
        </div>
>>>>>>> 13a2812e
      </div>
    </div>
  )
}

const WalletNotConnected = () => {
  const loginUrl = `/login?redirect=${encodeURIComponent(window.location.href)}`

  return (
    <ImageBar
      src="/images/illustrations/wallet-not-connected.svg"
      description={
        <>
          <span>
            Wallet is not connected yet.{' '}
            <Link href={loginUrl}>
              <span className="cursor-pointer text-brand-ui-primary">
                Connect it now
              </span>
            </Link>
          </span>
        </>
      }
    />
  )
}

const NoItems = () => {
  return (
    <ImageBar
      src="/images/illustrations/no-locks.svg"
      description={
        <>
          <span>
            You haven’t create any Locks yet.{' '}
            <Link href="/locks/create">
              <span className="cursor-pointer text-brand-ui-primary">
                Get started.
              </span>
            </Link>
          </span>
        </>
      }
    />
  )
}

export const LocksListPage = () => {
  const { network } = useAuth()
  const noItems = false

  return (
    <div className="min-w-full min-h-screen bg-ui-secondary-200">
      <div className="px-4 mx-auto lg:container pt-9">
        <div className="flex flex-col gap-10">
          <PageHeader />
          {!network ? (
            <WalletNotConnected />
          ) : noItems ? (
            <NoItems />
          ) : (
            <LockList />
          )}
        </div>
      </div>
    </div>
  )
}

export default LocksListPage<|MERGE_RESOLUTION|>--- conflicted
+++ resolved
@@ -8,17 +8,6 @@
 const PageHeader = () => {
   return (
     <div className="flex flex-col gap-4">
-<<<<<<< HEAD
-      <h1 className="text-4xl font-bold ">Locks</h1>
-      <div className="flex justify-between">
-        <span className="w-full max-w-lg text-base text-gray-700">
-          Create membership for Event ticketing, Media membership, DAO,
-          Certification, collectibles and more.
-        </span>
-        <Link href="/locks/create">
-          <Button size="large">Create Lock</Button>
-        </Link>
-=======
       <h1 className="text-4xl font-bold">Locks</h1>
       <div>
         <div className="flex flex-col gap-4 md:gap-0 md:justify-between md:flex-row">
@@ -30,7 +19,6 @@
             <Button size="large">Create Lock</Button>
           </Link>
         </div>
->>>>>>> 13a2812e
       </div>
     </div>
   )
