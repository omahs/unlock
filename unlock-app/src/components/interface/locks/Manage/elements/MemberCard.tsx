--- conflicted
+++ resolved
@@ -9,12 +9,9 @@
 import { BiCopy as CopyIcon } from 'react-icons/bi'
 import { ExpireAndRefundModal } from '~/components/interface/ExpireAndRefundModal'
 import ExtendKeysDrawer from '~/components/creator/members/ExtendKeysDrawer'
-<<<<<<< HEAD
 import { useLockManager } from '~/hooks/useLockManager'
-=======
 import useEns from '~/hooks/useEns'
 import { addressMinify } from '~/utils/strings'
->>>>>>> d4c38d45
 
 interface MemberCardProps {
   token: string
