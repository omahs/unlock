import { addressMinify } from '~/utils/strings'
import { BiCopy as CopyIcon } from 'react-icons/bi'
import { HiOutlineExternalLink as ExternalLinkIcon } from 'react-icons/hi'
import { Button } from '@unlock-protocol/ui'
import useClipboard from 'react-use-clipboard'
import { useEffect, useState } from 'react'
import { ToastHelper } from '~/components/helpers/toast.helper'
import { useWeb3Service } from '~/utils/withWeb3Service'
import { useQueries } from 'react-query'
import { UNLIMITED_KEYS_COUNT, UNLIMITED_KEYS_DURATION } from '~/constants'
import { useConfig } from '~/utils/withConfig'
import { LockIcon } from './LockIcon'
import Duration from '~/components/helpers/Duration'
import { CryptoIcon } from '../../elements/KeyPrice'
<<<<<<< HEAD
import { UpdatePriceModal } from './UpdatePriceModal'
import { UpdateQuantityModal } from './UpdateQuantityModal'
import { UpdateDurationModal } from './UpdateDurationModal'
import { AiOutlineEdit as EditIcon } from 'react-icons/ai'
=======
import { CardPayment } from './CardPayment'
>>>>>>> 35135785

interface LockDetailCardProps {
  network: number
  lockAddress: string
}

interface DetailProps {
  label: string
  value?: React.ReactNode
  prepend?: React.ReactNode
  append?: React.ReactNode
  loading?: boolean
}

interface LockInfoCardProps {
  name: string
  lockAddress: string
  network: number
  loading?: boolean
}

interface EditButtonProps {
  onClick: () => void
}

const LockInfoCardPlaceholder = () => {
  return (
    <div className="flex flex-col gap-2">
      <div className="w-full h-10 animate-pulse bg-slate-200"></div>
      <div className="flex gap-3">
        <div className="w-40 h-4 animate-pulse bg-slate-200"></div>
        <div className="w-5 h-4 animate-pulse bg-slate-200"></div>
      </div>
    </div>
  )
}

const DetailValuePlaceholder = () => {
  return <div className="w-10 h-5 animate-pulse bg-slate-200"></div>
}

const Detail = ({ label, value, prepend, loading, append }: DetailProps) => {
  return (
    <div className="flex justify-between py-2 border-b border-black last-of-type:border-0">
      <span className="text-base">{label}</span>
      {loading ? (
        <DetailValuePlaceholder />
      ) : (
        <div className="flex items-center gap-2 text-right">
          {prepend && <>{prepend}</>}
          <span className="text-base font-bold text-black">{value || '-'}</span>
          {append && <>{append}</>}
        </div>
      )}
    </div>
  )
}

const LockInfoCard = ({
  name,
  lockAddress,
  network,
  loading,
}: LockInfoCardProps) => {
  const { networks } = useConfig()
  const [isCopied, setCopied] = useClipboard(lockAddress, {
    successDuration: 2000,
  })

  useEffect(() => {
    if (!isCopied) return
    ToastHelper.success(`Address copied`)
  }, [isCopied])

  const { explorer } = networks?.[network] ?? {}

  const explorerUrl = explorer?.urls?.address(lockAddress) || '#'

  if (loading) return <LockInfoCardPlaceholder />

  return (
    <>
      <span className="text-4xl font-bold text-black">{name}</span>
      <div className="flex items-center gap-3">
        <span className="text-base">{addressMinify(lockAddress)}</span>
        <Button
          variant="transparent"
          className="p-0 m-0"
          onClick={setCopied}
          aria-label="copy"
        >
          <CopyIcon size={20} />
        </Button>
        <a href={explorerUrl} target="_blank" rel="noreferrer">
          <Button
            variant="transparent"
            className="p-0 m-0"
            aria-label="external link"
          >
            <ExternalLinkIcon size={20} className="text-brand-ui-primary" />
          </Button>
        </a>
      </div>
    </>
  )
}

export const LockDetailCard = ({
  lockAddress,
  network,
}: LockDetailCardProps) => {
  const [update, setUpdate] = useState(0)
  const [editQuantity, setEditQuantity] = useState(false)
  const [editDuration, setEditDuration] = useState(false)
  const [editPrice, setEditPrice] = useState(false)
  const { networks } = useConfig()
  const web3Service = useWeb3Service()

  const getLock = async () => {
    return web3Service.getLock(lockAddress, network)
  }

  const getTokenSymbol = async () => {
    return web3Service.getTokenSymbol(lockAddress, network)
  }

  const [
    { isLoading, data: lock },
    { isLoading: isLoadingSymbol, data: symbol },
  ] = useQueries([
    {
      queryKey: ['getLock', lockAddress, network, update],
      queryFn: getLock,
    },
    {
      queryKey: ['getTokenSymbol', lockAddress, network, update],
      queryFn: getTokenSymbol,
    },
  ])

  const { keyPrice, maxNumberOfKeys, expirationDuration } = lock ?? {}

  const { name: networkName } = networks?.[network] ?? {}
  const numbersOfKeys =
    maxNumberOfKeys === UNLIMITED_KEYS_COUNT ? 'Unlimited' : maxNumberOfKeys
  const duration =
    expirationDuration === UNLIMITED_KEYS_DURATION ? (
      'Unlimited'
    ) : (
      <Duration seconds={expirationDuration} />
    )

  const loading = isLoading || isLoadingSymbol

  const EditButton = ({ onClick }: EditButtonProps) => {
    return (
      <button className="p-1" onClick={onClick} aria-label="edit">
        <EditIcon size={16} />
      </button>
    )
  }

  const onUpdate = () => {
    setUpdate(update + 1)
  }

  return (
    <>
      <UpdateDurationModal
        lockAddress={lockAddress}
        isOpen={editDuration}
        setIsOpen={setEditDuration}
        onUpdate={onUpdate}
      />

      <UpdatePriceModal
        lockAddress={lockAddress}
        network={network}
        onUpdate={onUpdate}
        isOpen={editPrice}
        setIsOpen={setEditPrice}
      />

      <UpdateQuantityModal
        lockAddress={lockAddress}
        onUpdate={onUpdate}
        isOpen={editQuantity}
        setIsOpen={setEditQuantity}
      />

      <div className="flex flex-col">
        <div className="flex flex-col gap-2">
          <LockIcon
            lockAddress={lockAddress}
            network={network}
            loading={loading}
          />
          <LockInfoCard
            lockAddress={lockAddress}
            network={network}
            name={lock?.name}
            loading={loading}
          />
          <div className="flex flex-col mt-14">
            <Detail label="Network" value={networkName} loading={loading} />
            <Detail
              label="Key Duration"
              value={duration}
              loading={loading}
              append={<EditButton onClick={() => setEditDuration(true)} />}
            />
            <Detail
              label="Key Quantity"
              value={numbersOfKeys}
              loading={loading}
              append={<EditButton onClick={() => setEditQuantity(true)} />}
            />
            <Detail
              label="Price"
              value={keyPrice}
              prepend={<CryptoIcon symbol={symbol} size={22} />}
              loading={loading}
              append={<EditButton onClick={() => setEditPrice(true)} />}
            />
          </div>
        </div>
        <div className="mt-6">
          <CardPayment lockAddress={lockAddress} network={network} />
        </div>
      </div>
    </>
  )
}<|MERGE_RESOLUTION|>--- conflicted
+++ resolved
@@ -12,14 +12,11 @@
 import { LockIcon } from './LockIcon'
 import Duration from '~/components/helpers/Duration'
 import { CryptoIcon } from '../../elements/KeyPrice'
-<<<<<<< HEAD
 import { UpdatePriceModal } from './UpdatePriceModal'
 import { UpdateQuantityModal } from './UpdateQuantityModal'
 import { UpdateDurationModal } from './UpdateDurationModal'
 import { AiOutlineEdit as EditIcon } from 'react-icons/ai'
-=======
 import { CardPayment } from './CardPayment'
->>>>>>> 35135785
 
 interface LockDetailCardProps {
   network: number
@@ -245,9 +242,9 @@
               append={<EditButton onClick={() => setEditPrice(true)} />}
             />
           </div>
-        </div>
-        <div className="mt-6">
-          <CardPayment lockAddress={lockAddress} network={network} />
+          <div className="mt-6">
+            <CardPayment lockAddress={lockAddress} network={network} />
+          </div>
         </div>
       </div>
     </>
