import { Modal, Input, Button, ToggleSwitch } from '@unlock-protocol/ui'
import { useEffect, useState } from 'react'
import { useForm } from 'react-hook-form'
import { ToastHelper } from '~/components/helpers/toast.helper'
import { useWalletService } from '~/utils/withWalletService'
import { useMutation } from 'react-query'
import {
  MAX_UINT,
  ONE_DAY_IN_SECONDS,
  UNLIMITED_KEYS_DURATION,
} from '~/constants'

interface EditFormProps {
  expirationDuration?: string | number
  unlimitedDuration?: boolean
}

interface UpdateDurationModalProps {
  lockAddress: string
  onUpdate?: () => void
  isOpen: boolean
  setIsOpen: (open: boolean) => void
  duration?: number
}

export const UpdateDurationModal = ({
  lockAddress,
  onUpdate,
  isOpen,
  setIsOpen,
  duration,
}: UpdateDurationModalProps) => {
  const [unlimitedDuration, setUnlimitedDuration] = useState(
<<<<<<< HEAD
    duration == UNLIMITED_KEYS_DURATION
=======
    duration === UNLIMITED_KEYS_DURATION
>>>>>>> e0143909
  )
  const walletService = useWalletService()
  const durationInDays = parseInt(`${(duration ?? 0) / ONE_DAY_IN_SECONDS}`)

  const {
    register,
    handleSubmit,
    getValues,
    reset,
    formState: { isValid, errors },
    setValue,
  } = useForm<EditFormProps>({
    mode: 'onChange',
    defaultValues: {
      unlimitedDuration,
      expirationDuration: durationInDays,
    },
  })

  useEffect(() => {
    if (!isOpen) return
    reset()
  }, [isOpen, reset])

  const updateDuration = async (): Promise<any> => {
    const { unlimitedDuration, expirationDuration: duration } = getValues()

    const expirationInSeconds = parseInt(`${duration}`) * ONE_DAY_IN_SECONDS
    const expirationDuration = unlimitedDuration
      ? MAX_UINT
      : expirationInSeconds

    return await walletService.setExpirationDuration({
      lockAddress,
      expirationDuration: expirationDuration!,
    } as any)
  }

  const updateDurationMutation = useMutation(updateDuration)

  const onHandleSubmit = async () => {
    if (isValid) {
      await ToastHelper.promise(updateDurationMutation.mutateAsync(), {
        loading: 'Updating duration...',
        success: 'Duration updated',
        error: 'There is some unexpected issue, please try again',
      })
      setIsOpen(false)
      reset()
      if (typeof onUpdate === 'function') {
        onUpdate()
      }
    } else {
      ToastHelper.error('Form is not valid')
      setIsOpen(false)
      reset()
    }
  }

  return (
    <>
      <Modal isOpen={isOpen} setIsOpen={setIsOpen}>
        <form
          className="flex flex-col gap-6 p-6 text-left"
          onSubmit={handleSubmit(onHandleSubmit)}
        >
          <span className="text-2xl font-bold">Update Duration</span>

          <div className="flex flex-col gap-4">
            <div className="flex items-center justify-between">
              <label className="block px-1 text-base" htmlFor="">
                Memberships duration (days):
              </label>
              <ToggleSwitch
                title="Unlimited"
                enabled={unlimitedDuration}
                setEnabled={setUnlimitedDuration}
                onChange={(enabled: boolean) => {
                  setValue('unlimitedDuration', enabled)
                  setValue(
                    'expirationDuration',
                    enabled ? undefined : durationInDays
                  )
                }}
              />
            </div>

            <div className="relative">
              <Input
                tabIndex={0}
                autoComplete="off"
                step={0.01}
                disabled={unlimitedDuration}
                {...register('expirationDuration', {
                  required: !unlimitedDuration,
                  min: 0,
                })}
                placeholder="Enter duration"
                type="number"
              />
              {errors?.expirationDuration && (
                <span className="absolute mt-0.5 text-xs text-red-700">
                  Please enter amount of days.
                </span>
              )}
            </div>
          </div>

          <Button type="submit" disabled={updateDurationMutation.isLoading}>
            Update
          </Button>
        </form>
      </Modal>
    </>
  )
}<|MERGE_RESOLUTION|>--- conflicted
+++ resolved
@@ -31,11 +31,7 @@
   duration,
 }: UpdateDurationModalProps) => {
   const [unlimitedDuration, setUnlimitedDuration] = useState(
-<<<<<<< HEAD
-    duration == UNLIMITED_KEYS_DURATION
-=======
     duration === UNLIMITED_KEYS_DURATION
->>>>>>> e0143909
   )
   const walletService = useWalletService()
   const durationInDays = parseInt(`${(duration ?? 0) / ONE_DAY_IN_SECONDS}`)
