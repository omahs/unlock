--- conflicted
+++ resolved
@@ -27,11 +27,7 @@
   maxNumberOfKeys,
 }: EditQuantityProps) => {
   const [unlimitedQuantity, setUnlimitedQuantity] = useState(
-<<<<<<< HEAD
-    maxNumberOfKeys == UNLIMITED_KEYS_COUNT
-=======
     maxNumberOfKeys === UNLIMITED_KEYS_COUNT
->>>>>>> e0143909
   )
   const walletService = useWalletService()
 
