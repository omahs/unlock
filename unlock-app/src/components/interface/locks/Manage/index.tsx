import { Button, Drawer, Input } from '@unlock-protocol/ui'
import { useRouter } from 'next/router'
import React, { useEffect, useState } from 'react'
import { useAuth } from '~/contexts/AuthenticationContext'
import { ConnectWalletModal } from '../../ConnectWalletModal'
import { LockDetailCard } from './elements/LockDetailCard'
import { Members } from './elements/Members'
import { TotalBar } from './elements/TotalBar'
import { FiKey as KeyIcon } from 'react-icons/fi'
import { BsArrowLeft as ArrowBackIcon } from 'react-icons/bs'
import { BiLink as LinkIcon } from 'react-icons/bi'
import { HiOutlineShare as ShareOptionIcon } from 'react-icons/hi'
import { useForm } from 'react-hook-form'
import useClipboard from 'react-use-clipboard'
import { ToastHelper } from '~/components/helpers/toast.helper'
import { AirdropKeysDrawer } from '~/components/interface/members/airdrop/AirdropDrawer'
import { useQuery } from 'react-query'
import { useWeb3Service } from '~/utils/withWeb3Service'
import { useConfig } from '~/utils/withConfig'
import { Container } from '../../Container'
import { RiPagesLine as PageIcon } from 'react-icons/ri'
import { FilterBar } from './elements/FilterBar'
<<<<<<< HEAD
import { buildCSV } from '~/utils/csv'
import FileSaver from 'file-saver'
import { FaFileCsv as CsvIcon } from 'react-icons/fa'
import { useStorageService } from '~/utils/withStorageService'
import { useWalletService } from '~/utils/withWalletService'
=======
import { useLockManager } from '~/hooks/useLockManager'
import { addressMinify } from '~/utils/strings'
>>>>>>> 89d3d7a8

interface ActionBarProps {
  lockAddress: string
  network: number
}

interface TopActionBarProps {
  lockAddress: string
  network: number
}

const defaultCols = [
  'token',
  'lockName',
  'expiration',
  'keyholderAddress',
  'lockAddress',
  'checkedInAt',
  'email',
]

export function downloadAsCSV(cols: string[], metadata: any[]) {
  const csv = buildCSV(cols, metadata)

  const blob = new Blob([csv], {
    type: 'data:text/csv;charset=utf-8',
  })
  FileSaver.saveAs(blob, 'members.csv')
}

const ActionBar = ({ lockAddress, network }: ActionBarProps) => {
  const { account } = useAuth()
  const [isOpen, setIsOpen] = useState(false)
  const storageService = useStorageService()
  const walletService = useWalletService()

  const getMembers = async () => {
    await storageService.loginPrompt({
      walletService,
      address: account!,
      chainId: network,
    })
    return storageService.getKeys({
      lockAddress,
      network,
      filters: {
        query: '',
        filterKey: 'owner',
        expiration: 'all',
      },
    })
  }

  const onDownloadCsv = async () => {
    const members = await getMembers()
    downloadAsCSV(defaultCols, members)
  }

  const { isManager } = useLockManager({
    lockAddress,
    network: network!,
  })

  return (
    <>
      <AirdropKeysDrawer
        isOpen={isOpen}
        setIsOpen={setIsOpen}
        lockAddress={lockAddress}
        network={network!}
      />
      <div className="flex items-center justify-between">
        <span className="text-xl font-bold text-brand-ui-primary">Members</span>
<<<<<<< HEAD

        <div className="flex gap-2">
          <Button
            variant="outlined-primary"
            size="small"
            onClick={onDownloadCsv}
          >
            <div className="flex items-center gap-2">
              <CsvIcon className="text-brand-ui-primary" size={16} />
              <span className="text-brand-ui-primary">CSV</span>
            </div>
          </Button>
          <Button
            variant="outlined-primary"
            size="small"
            onClick={() => setIsOpen(!isOpen)}
          >
            <div className="flex items-center gap-2">
              <KeyIcon className="text-brand-ui-primary" size={16} />
              <span className="text-brand-ui-primary">Airdrop Keys</span>
            </div>
          </Button>
        </div>
=======
        {isManager && (
          <div className="flex gap-2">
            <Button
              variant="outlined-primary"
              size="small"
              onClick={() => setIsOpen(!isOpen)}
              disabled={!isManager}
            >
              <div className="flex items-center gap-2">
                <KeyIcon className="text-brand-ui-primary" size={16} />
                <span className="text-brand-ui-primary">Airdrop Keys</span>
              </div>
            </Button>
          </div>
        )}
>>>>>>> 89d3d7a8
      </div>
    </>
  )
}

const TopActionBar = ({ lockAddress, network }: TopActionBarProps) => {
  const router = useRouter()
  const [generatedURL, setGeneratedURL] = useState('')
  const [isOpen, setIsOpen] = useState(false)
  const [linkGenerated, setLinkGenerated] = useState(false)
  const web3Service = useWeb3Service()
  const config = useConfig()

  const DEMO_URL = `/demo?network=${network}&lock=${lockAddress}`
  const ICON_URL = `${config.services.storage.host}/lock/${lockAddress}/icon`

  const getLock = async () => {
    return web3Service.getLock(lockAddress, network)
  }

  const { data: lock } = useQuery(['getLock', lockAddress, network], async () =>
    getLock()
  )

  const {
    register,
    formState: { isValid, errors },
    resetField,
    setValue,
    handleSubmit,
  } = useForm({
    mode: 'onChange',
    defaultValues: {
      url: '',
    },
  })

  const [isCopied, setCopied] = useClipboard(generatedURL, {
    successDuration: 2000,
  })

  const onGenerateURL = async ({ url }: any) => {
    let recurringPayments
    if (
      lock.publicLockVersion >= 10 &&
      lock.currencyContractAddress &&
      lock.selfAllowance !== '0'
    ) {
      recurringPayments = (365 * 24 * 3600) / lock.expirationDuration
    }

    const checkoutURLConfig = {
      locks: {
        [lockAddress]: {
          network,
          recurringPayments,
        },
      },
      pessimistic: true,
      persistentCheckout: true,
      icon: ICON_URL,
    }

    const urlGenerate = new URL('/checkout', window.location.href)
    urlGenerate.searchParams.append('redirectURI', url)
    urlGenerate.searchParams.append(
      'paywallConfig',
      encodeURIComponent(JSON.stringify(checkoutURLConfig))
    )

    setValue('url', urlGenerate?.toString())
    setGeneratedURL(urlGenerate?.toString())
    setLinkGenerated(true)
  }

  useEffect(() => {
    if (!isCopied) return
    ToastHelper.success(`URL copied`)
  }, [isCopied])

  return (
    <>
      <Drawer
        title="Generate Purchase URL"
        isOpen={isOpen}
        setIsOpen={setIsOpen}
      >
        <div className="flex flex-col h-full gap-10">
          <span className="text-base">
            Generate an URL that you can share with your fans and allow them to
            easily purchase this membership
          </span>
          <div>
            <form onSubmit={handleSubmit(onGenerateURL)}>
              <Input
                placeholder="https://example.com"
                type="url"
                {...register('url', {
                  required: true,
                })}
              />

              <span className="text-xs leading-none">
                Enter the URL to which your members are redirected when they
                have a membership
              </span>
              {errors?.url && (
                <span className="block mt-2 text-xs text-red-700">
                  Please enter a valid URL
                </span>
              )}
              <div className="flex flex-col gap-3 mt-4">
                {!linkGenerated ? (
                  <Button disabled={!isValid} type="submit">
                    <div className="flex items-center gap-2">
                      <span className="text-base">Generate</span>
                      <ShareOptionIcon size={20} />
                    </div>
                  </Button>
                ) : (
                  <>
                    <Button
                      variant="outlined-primary"
                      disabled={!isValid}
                      onClick={setCopied}
                      className="w-full"
                    >
                      <div className="flex items-center gap-2 text-brand-ui-primary">
                        <span className="text-base">Copy</span>
                        <ShareOptionIcon size={20} />
                      </div>
                    </Button>
                    <Button
                      variant="transparent"
                      className="w-full mt-auto"
                      onClick={() => {
                        resetField('url')
                        setLinkGenerated(false)
                      }}
                    >
                      Reset
                    </Button>
                  </>
                )}
              </div>
            </form>
          </div>
        </div>
      </Drawer>
      <div className="flex items-center justify-between">
        <Button variant="transparent" className="p-0" aria-label="arrow back">
          <ArrowBackIcon
            size={20}
            className="cursor-pointer"
            onClick={() => router.back()}
          />
        </Button>
        <div className="flex gap-3">
          <Button variant="outlined-primary">
            <a href={DEMO_URL} target="_blank" rel="noreferrer">
              <div className="flex items-center gap-2 text-brand-ui-primary">
                <PageIcon size={15} />
                <span className="hidden md:block">View demo</span>
              </div>
            </a>
          </Button>
          <Button className="p-3 md:px-6" onClick={() => setIsOpen(true)}>
            <div className="flex items-center gap-2">
              <LinkIcon size={15} />
              <span className="hidden md:block">Generate URL</span>
            </div>
          </Button>
        </div>
      </div>
    </>
  )
}

const NotManagerBanner = () => {
  const { account } = useAuth()

  return (
    <div className="p-2 text-base text-center text-red-700 bg-red-100 border border-red-700 rounded-xl">
      You are connected as {addressMinify(account!)} and this address is not a
      manager for this lock. If you want to update details, please connect as
      lock manager.
    </div>
  )
}

export const ManageLockPage = () => {
  const { network: walletNetwork, changeNetwork } = useAuth()
  const { query } = useRouter()
  const [loading, setLoading] = useState(false)
  const { address, network } = query ?? {}

  const lockNetwork = parseInt(network as string)
  const lockAddress = address as string

  // let's force to switch network based on the lockAddress
  const switchToCurrentNetwork = async () => {
    const differentNetwork = walletNetwork != network

    if (differentNetwork) {
      await changeNetwork(parseInt(`${network}`))
    }
  }

  const { isManager, isLoading: isLoadingLockManager } = useLockManager({
    lockAddress,
    network: walletNetwork!,
  })

  const showNotManagerBanner = !isLoadingLockManager && !isManager

  useEffect(() => {
    switchToCurrentNetwork()
  }, [])

  const [filters, setFilters] = useState({
    query: '',
    filterKey: 'owner',
    expiration: 'all',
  })

  if (!walletNetwork) {
    return <ConnectWalletModal isOpen={true} setIsOpen={() => void 0} />
  }

  return (
    <div className="min-h-screen bg-ui-secondary-200 pb-60">
      <Container>
        <div className="pt-9">
          <div className="flex flex-col gap-3 mb-7">
            <TopActionBar lockAddress={lockAddress} network={lockNetwork} />
            {showNotManagerBanner && <NotManagerBanner />}
          </div>
          <div className="flex flex-col lg:grid lg:grid-cols-12 gap-14">
            <div className="lg:col-span-3">
              <LockDetailCard lockAddress={lockAddress} network={lockNetwork} />
            </div>
            <div className="flex flex-col gap-6 lg:col-span-9">
              <TotalBar lockAddress={lockAddress} network={lockNetwork} />
              <ActionBar lockAddress={lockAddress} network={lockNetwork} />
              <FilterBar
                filters={filters}
                setFilters={setFilters}
                setLoading={setLoading}
              />
              <Members
                lockAddress={lockAddress}
                network={lockNetwork}
                filters={filters}
                loading={loading}
              />
            </div>
          </div>
        </div>
      </Container>
    </div>
  )
}

export default ManageLockPage<|MERGE_RESOLUTION|>--- conflicted
+++ resolved
@@ -20,16 +20,13 @@
 import { Container } from '../../Container'
 import { RiPagesLine as PageIcon } from 'react-icons/ri'
 import { FilterBar } from './elements/FilterBar'
-<<<<<<< HEAD
 import { buildCSV } from '~/utils/csv'
 import FileSaver from 'file-saver'
 import { FaFileCsv as CsvIcon } from 'react-icons/fa'
 import { useStorageService } from '~/utils/withStorageService'
 import { useWalletService } from '~/utils/withWalletService'
-=======
 import { useLockManager } from '~/hooks/useLockManager'
 import { addressMinify } from '~/utils/strings'
->>>>>>> 89d3d7a8
 
 interface ActionBarProps {
   lockAddress: string
@@ -103,38 +100,22 @@
       />
       <div className="flex items-center justify-between">
         <span className="text-xl font-bold text-brand-ui-primary">Members</span>
-<<<<<<< HEAD
-
-        <div className="flex gap-2">
-          <Button
-            variant="outlined-primary"
-            size="small"
-            onClick={onDownloadCsv}
-          >
-            <div className="flex items-center gap-2">
-              <CsvIcon className="text-brand-ui-primary" size={16} />
-              <span className="text-brand-ui-primary">CSV</span>
-            </div>
-          </Button>
-          <Button
-            variant="outlined-primary"
-            size="small"
-            onClick={() => setIsOpen(!isOpen)}
-          >
-            <div className="flex items-center gap-2">
-              <KeyIcon className="text-brand-ui-primary" size={16} />
-              <span className="text-brand-ui-primary">Airdrop Keys</span>
-            </div>
-          </Button>
-        </div>
-=======
         {isManager && (
           <div className="flex gap-2">
             <Button
               variant="outlined-primary"
               size="small"
+              onClick={onDownloadCsv}
+            >
+              <div className="flex items-center gap-2">
+                <CsvIcon className="text-brand-ui-primary" size={16} />
+                <span className="text-brand-ui-primary">CSV</span>
+              </div>
+            </Button>
+            <Button
+              variant="outlined-primary"
+              size="small"
               onClick={() => setIsOpen(!isOpen)}
-              disabled={!isManager}
             >
               <div className="flex items-center gap-2">
                 <KeyIcon className="text-brand-ui-primary" size={16} />
@@ -143,7 +124,6 @@
             </Button>
           </div>
         )}
->>>>>>> 89d3d7a8
       </div>
     </>
   )
