import React, { Fragment, useState } from 'react'
import { useAuth } from '../../contexts/AuthenticationContext'
import { useWeb3Service } from '../../utils/withWeb3Service'
import { useQuery } from '@tanstack/react-query'
import { Lock } from '~/unlockTypes'
import {
  MembershipCard,
  MembershipCardPlaceholder,
  MembershipData,
} from './verification/MembershipCard'
import { useStorageService } from '~/utils/withStorageService'
import { ToastHelper } from '../helpers/toast.helper'
import { MembershipVerificationConfig } from '~/utils/verification'
import { invalidMembership } from './verification/invalidMembership'
import { Button } from '@unlock-protocol/ui'
import { useRouter } from 'next/router'
import { isSignatureValidForAddress } from '~/utils/signatures'
import { useConfig } from '~/utils/withConfig'
import { Dialog, Transition } from '@headlessui/react'

interface Props {
  config: MembershipVerificationConfig
  onVerified: () => void
  onClose?: () => void
}

/**
 * React components which given data, signature will verify the validity of a key
 * and display the right status
 */
export const VerificationStatus = ({ config, onVerified, onClose }: Props) => {
  const { data, sig, raw } = config
  const { lockAddress, timestamp, network, tokenId, account } = data
  const { account: viewer } = useAuth()
  const web3Service = useWeb3Service()
  const storageService = useStorageService()
  const router = useRouter()
  const [isCheckingIn, setIsCheckingIn] = useState(false)
  const { locksmithSigners } = useConfig()
  const [showWarning, setShowWarning] = useState(false)

  const { isLoading: isKeyGranterLoading, data: keyGranter } = useQuery(
    [network],
    () => {
      return storageService.getKeyGranter(network)
    },
    {
      refetchInterval: false,
    }
  )

  const { isLoading: isLockLoading, data: lock } = useQuery(
    ['lock', lockAddress, network],
    async () => {
      const result: Lock = await web3Service.getLock(lockAddress, network)
      return result
    },
    {
      refetchInterval: false,
    }
  )

  const lockVersion = lock?.publicLockVersion

  const { isLoading: isKeyLoading, data: key } = useQuery(
    ['key', lockAddress, tokenId, network],
    async () => {
      // Some older QR codes might have been generated without a tokenId in the payload. Clean up after January 2023
      if (lockVersion && lockVersion >= 10 && tokenId) {
        return web3Service.getKeyByTokenId(lockAddress, tokenId, network)
      } else {
        return web3Service.getKeyByLockForOwner(lockAddress, account, network)
      }
    },
    {
      enabled: !!lockVersion,
    }
  )

  const keyId = key?.tokenId.toString()

  const {
    data: membershipData,
    refetch: refetchMembershipData,
    isLoading: isMembershipDataLoading,
  } = useQuery(
    [keyId, lockAddress, network],
    (): Promise<MembershipData> => {
      return storageService.getKeyMetadataValues({
        lockAddress,
        network,
        keyId: Number(keyId),
      })
    },
    {
      refetchInterval: false,
      enabled: !!key,
    }
  )

  const { data: isVerifier, isLoading: isVerifierLoading } = useQuery(
    [viewer, network, lockAddress],
    () => {
      return storageService.getVerifierStatus({
        viewer: viewer!,
        network,
        lockAddress,
      })
    },
    {
      enabled: storageService.isAuthenticated,
      refetchInterval: false,
    }
  )

  const onCheckIn = async () => {
    try {
      setIsCheckingIn(true)
      const response = await storageService.markTicketAsCheckedIn({
        lockAddress,
        keyId: keyId!,
        network,
      })
      if (!response.ok) {
        if (response.status === 409) {
          ToastHelper.error('Ticket already checked in')
        } else {
          throw new Error('Failed to check in')
        }
      }
      await refetchMembershipData()
      setIsCheckingIn(false)
      setShowWarning(false)
    } catch (error) {
      console.error(error)
      ToastHelper.error('Failed to check in')
    }
  }

  if (
    isLockLoading ||
    isMembershipDataLoading ||
    isVerifierLoading ||
    isKeyGranterLoading ||
    isKeyLoading
  ) {
    return (
      <div className="flex justify-center">
        <MembershipCardPlaceholder />
      </div>
    )
  }

  const isSignatureValid = isSignatureValidForAddress(
    sig,
    raw,
    account,
    (locksmithSigners || []).concat(keyGranter)
  )

  const invalid = invalidMembership({
    keyId: keyId!,
    owner: key!.owner,
    expiration: key!.expiration,
    isSignatureValid,
    verificationData: data,
  })

  const checkedInAt = membershipData?.metadata?.checkedInAt

  const disableActions =
    !isVerifier || isCheckingIn || !!invalid || !!checkedInAt

  const onClickVerified = () => {
<<<<<<< HEAD
    const promptWarning = viewer && !checkedInAt && isVerifier && !showWarning
    if (promptWarning) {
=======
    if (!checkedInAt && !!isVerifier && !showWarning) {
>>>>>>> 350731fc
      setShowWarning(true)
    } else if (typeof onVerified === 'function') {
      onVerified()
    }
  }

  const WarningDialog = () => (
    <Transition show appear as={Fragment}>
      <Dialog
        as="div"
        className="relative z-50"
        onClose={() => {
          setShowWarning(false)
        }}
        open
      >
        <div className="fixed inset-0 bg-opacity-25 backdrop-filter backdrop-blur-sm bg-zinc-500" />
        <Transition.Child
          as={Fragment}
          enter="transition ease-out duration-300"
          enterFrom="opacity-0 translate-y-1"
          enterTo="opacity-100"
          leave="transition ease-in duration-150"
          leaveFrom="opacity-100"
          leaveTo="opacity-0 translate-y-1"
        >
          <div className="fixed inset-0 p-6 overflow-y-auto">
            <div className="flex items-center justify-center min-h-full">
              <Dialog.Panel className="w-full max-w-sm">
                <div className="w-full max-w-sm bg-white rounded-xl">
                  <div className="flex flex-col gap-3">
                    <div className="p-2 text-center bg-amber-300 rounded-t-xl">
                      <span className="text-lg">Warning</span>
                    </div>
                    <div className="flex flex-col w-full gap-3 p-4">
                      <span>
                        The current ticket has not been checked-in. Are you sure
                        you want to scan the next one?
                      </span>
                      <Button onClick={() => setShowWarning(false)}>
                        Cancel
                      </Button>
                      <Button
                        variant="outlined-primary"
                        onClick={onClickVerified}
                      >
                        <div className="flex items-center">
                          <span>Ok, continue</span>
                        </div>
                      </Button>
                    </div>
                  </div>
                </div>
              </Dialog.Panel>
            </div>
          </div>
        </Transition.Child>
      </Dialog>
    </Transition>
  )

  const CardActions = () => (
    <div className="grid w-full gap-2">
      {viewer ? (
        !checkedInAt && !!isVerifier ? (
          <Button
            loading={isCheckingIn}
            disabled={disableActions}
            variant={'primary'}
            onClick={async (event) => {
              event.preventDefault()
              onCheckIn()
            }}
          >
            {isCheckingIn ? 'Checking in' : 'Check in'}
          </Button>
        ) : null
      ) : (
        <Button
          onClick={(event) => {
            event.preventDefault()
            router.push(
              `/login?redirect=${encodeURIComponent(window.location.href)}`
            )
          }}
          variant="primary"
        >
          Connect to check-in
        </Button>
      )}
      <Button variant="outlined-primary" onClick={onClickVerified}>
        Scan next ticket
      </Button>
    </div>
  )

  return (
    <div className="flex justify-center">
      {showWarning && <WarningDialog />}
      <MembershipCard
        onClose={onClose}
        keyId={keyId!}
        owner={key!.owner}
        membershipData={membershipData!}
        invalid={invalid}
        timestamp={timestamp}
        lock={lock!}
        network={network}
        checkedInAt={checkedInAt}
        showWarning={showWarning}
      >
        <CardActions />
      </MembershipCard>
    </div>
  )
}

export default VerificationStatus<|MERGE_RESOLUTION|>--- conflicted
+++ resolved
@@ -172,12 +172,7 @@
     !isVerifier || isCheckingIn || !!invalid || !!checkedInAt
 
   const onClickVerified = () => {
-<<<<<<< HEAD
-    const promptWarning = viewer && !checkedInAt && isVerifier && !showWarning
-    if (promptWarning) {
-=======
     if (!checkedInAt && !!isVerifier && !showWarning) {
->>>>>>> 350731fc
       setShowWarning(true)
     } else if (typeof onVerified === 'function') {
       onVerified()
