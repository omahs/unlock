import { Button, Modal } from '@unlock-protocol/ui'
import React from 'react'
import { useMutation, useQuery } from 'react-query'
import { useWalletService } from '~/utils/withWalletService'
import { ToastHelper } from '../../helpers/toast.helper'
import { FaSpinner as Spinner } from 'react-icons/fa'
import { useKeychain } from '~/hooks/useKeychain'

export interface ICancelAndRefundProps {
  active: boolean
  lock: any
  setIsOpen: (status: boolean) => void
  account: string
  currency: string
  keyId: string
  network: number
  onExpireAndRefund?: () => void
}

const CancelAndRefundModalPlaceHolder = () => {
  return (
    <div data-testid="placeholder" className="flex flex-col w-full gap-5 p-4">
      <div className="flex flex-col gap-2">
        <div className="h-[24px] w-2/3 bg-slate-200 animate-pulse"></div>
        <div className="h-[14px] w-1/2 bg-slate-200 animate-pulse"></div>
      </div>
      <div className="h-[50px] w-full rounded-full bg-slate-200 animate-pulse"></div>
    </div>
  )
}

const MAX_TRANSFER_FEE = 10000

export const CancelAndRefundModal: React.FC<ICancelAndRefundProps> = ({
  active,
  lock,
  setIsOpen,
  account: owner,
  currency,
  keyId,
  network,
  onExpireAndRefund,
}) => {
  const walletService = useWalletService()
  const { address: lockAddress, tokenAddress } = lock ?? {}

<<<<<<< HEAD
  const { getAmounts } = useKeychain({
=======
  useEffect(() => {
    if (!active) return
    const getRefundAmount = async () => {
      setLoadingAmount(true)
      const params = {
        lockAddress,
        owner,
        tokenAddress,
        tokenId: keyId,
      }
      const totalToRefund = await walletService.getCancelAndRefundValueFor(
        params,
        {} /** transactionParams */,
        () => true
      )
      setRefundAmount(totalToRefund)
      setLoadingAmount(false)
    }
    getRefundAmount()
  }, [
    active,
    setRefundAmount,
    setLoadingAmount,
>>>>>>> f72ba53d
    lockAddress,
    network,
    owner,
    keyId,
    tokenAddress,
  })

  const { isLoading, data } = useQuery(
    ['getAmounts', lockAddress],
    () => getAmounts(),
    {
      refetchInterval: false,
    }
  )

  const { refundAmount = 0, transferFee = 0, lockBalance = 0 } = data ?? {}

  const cancelAndRefund = async () => {
    const params = {
      lockAddress,
      tokenId: keyId,
    }
    return walletService.cancelAndRefund(params, () => true)
  }

<<<<<<< HEAD
  const cancelRefundMutation = useMutation(cancelAndRefund, {
    onSuccess: () => {
=======
    try {
      await walletService.cancelAndRefund(
        params,
        {} /** transactionParams */,
        () => true
      )
      onCloseCallback()
>>>>>>> f72ba53d
      ToastHelper.success('Key cancelled and successfully refunded.')
      setIsOpen(false)
      if (typeof onExpireAndRefund === 'function') {
        onExpireAndRefund()
      }
    },
    onError: (err: any) => {
      setIsOpen(false)
      ToastHelper.error(
        err?.error?.message ??
          err?.message ??
          'There was an error in refund process. Please try again.'
      )
    },
  })

  const hasMaxCancellationFee = Number(transferFee) >= MAX_TRANSFER_FEE
  const isRefundable =
    !hasMaxCancellationFee && refundAmount <= Number(lockBalance)

  const buttonDisabled =
    isLoading || !isRefundable || cancelRefundMutation?.isLoading

  if (!lock) return <span>No lock selected</span>

  return (
    <Modal isOpen={active} setIsOpen={setIsOpen}>
      {isLoading ? (
        <CancelAndRefundModalPlaceHolder />
      ) : (
        active && (
          <div className="flex flex-col w-full gap-5 p-4">
            <div className="text-left">
              <h3 className="text-xl font-semibold text-left text-black-500">
                Cancel and Refund
              </h3>
              <p className="mt-2 text-md">
                {hasMaxCancellationFee ? (
                  <span>This key is not refundable.</span>
                ) : isRefundable ? (
                  <>
                    <span>
                      {currency} {parseFloat(`${refundAmount}`!).toFixed(3)}
                    </span>
                    {` will be refunded, Do you want to proceed?`}
                  </>
                ) : (
                  <span>
                    Refund is not possible because the contract does not have
                    funds to cover it.
                  </span>
                )}
              </p>
            </div>
            <Button
              type="button"
              onClick={() => cancelRefundMutation.mutate()}
              disabled={buttonDisabled}
            >
              <div className="flex items-center">
                {cancelRefundMutation.isLoading && (
                  <Spinner className="animate-spin" />
                )}
                <span className="ml-2">
                  {cancelRefundMutation.isLoading ? 'Refunding...' : 'Confirm'}
                </span>
              </div>
            </Button>
          </div>
        )
      )}
    </Modal>
  )
}<|MERGE_RESOLUTION|>--- conflicted
+++ resolved
@@ -44,33 +44,7 @@
   const walletService = useWalletService()
   const { address: lockAddress, tokenAddress } = lock ?? {}
 
-<<<<<<< HEAD
   const { getAmounts } = useKeychain({
-=======
-  useEffect(() => {
-    if (!active) return
-    const getRefundAmount = async () => {
-      setLoadingAmount(true)
-      const params = {
-        lockAddress,
-        owner,
-        tokenAddress,
-        tokenId: keyId,
-      }
-      const totalToRefund = await walletService.getCancelAndRefundValueFor(
-        params,
-        {} /** transactionParams */,
-        () => true
-      )
-      setRefundAmount(totalToRefund)
-      setLoadingAmount(false)
-    }
-    getRefundAmount()
-  }, [
-    active,
-    setRefundAmount,
-    setLoadingAmount,
->>>>>>> f72ba53d
     lockAddress,
     network,
     owner,
@@ -93,21 +67,15 @@
       lockAddress,
       tokenId: keyId,
     }
-    return walletService.cancelAndRefund(params, () => true)
+    return walletService.cancelAndRefund(
+      params,
+      {} /** transactionParams */,
+      () => true
+    )
   }
 
-<<<<<<< HEAD
   const cancelRefundMutation = useMutation(cancelAndRefund, {
     onSuccess: () => {
-=======
-    try {
-      await walletService.cancelAndRefund(
-        params,
-        {} /** transactionParams */,
-        () => true
-      )
-      onCloseCallback()
->>>>>>> f72ba53d
       ToastHelper.success('Key cancelled and successfully refunded.')
       setIsOpen(false)
       if (typeof onExpireAndRefund === 'function') {
