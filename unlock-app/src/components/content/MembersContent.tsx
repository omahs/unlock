import React, { useState, useContext, useEffect } from 'react'
import Head from 'next/head'
import { AuthenticationContext } from '../../contexts/AuthenticationContext'
import BrowserOnly from '../helpers/BrowserOnly'
import Layout from '../interface/Layout'
import Account from '../interface/Account'
import { pageTitle } from '../../constants'
import { MemberFilter } from '../../unlockTypes'
import { MetadataTable } from '../interface/MetadataTable'
import LoginPrompt from '../interface/LoginPrompt'
import GrantKeysDrawer from '../creator/members/GrantKeysDrawer'
import { Input, Button } from '@unlock-protocol/ui'
import useDebounce from '../../hooks/useDebouce'
import 'cross-fetch/polyfill'
import { LocksByNetwork } from '../creator/lock/LocksByNetwork'
import { Lock } from '@unlock-protocol/types'
import { getAddressForName } from '~/hooks/useEns'
import { useQuery } from 'react-query'
import { useKeys } from '~/hooks/useKeys'

interface PaginationProps {
  currentPage: number
  hasNextPage: boolean
  setCurrentPage: (page: number) => any
}

const Pagination = ({
  currentPage,
  setCurrentPage,
  hasNextPage,
}: PaginationProps) => {
  if (currentPage === 0 && !hasNextPage) {
    return null
  }
  return (
    <div className="flex gap-2 items-center">
      <span>{`Page: ${currentPage + 1}`}</span>
      <Button
        variant="outlined-primary"
        size="small"
        disabled={currentPage === 0}
        onClick={() => setCurrentPage(currentPage - 1)}
      >
        Previous
      </Button>
      <Button
        variant="outlined-primary"
        size="small"
        disabled={!hasNextPage}
        onClick={() => setCurrentPage(currentPage + 1)}
      >
        Next
      </Button>
    </div>
  )
}

interface MembersContentProps {
  query: any
}
export const MembersContent = ({ query }: MembersContentProps) => {
  const { account } = useContext(AuthenticationContext)
  const [lockAddresses, setLockAddresses] = useState<string[]>([])
  const [isOpen, setIsOpen] = useState(false)

  useEffect(() => {
    if (query.locks) {
      // query.locks will be either a string or an array.
      // when there is only one value, it's a string. For any more, it's an array.
      if (typeof query.locks === 'string') {
        setLockAddresses(() => [query.locks])
      }

      if (typeof query.locks === 'object' && query.locks.length > 0) {
        setLockAddresses(() => query.locks)
      }
    }
  }, [])

  let page = 0
  if (query.page && typeof query.page === 'string') {
    page = parseInt(query.page)
  }
  const hasLocks = lockAddresses?.length > 0

  const onLockChange = (lock: Lock) => {
    setLockAddresses(() => [lock.address])
  }

  return (
    <Layout title="Members">
      <Head>
        <title>{pageTitle('Members')}</title>
      </Head>

      <GrantKeysDrawer
        isOpen={isOpen}
        setIsOpen={setIsOpen}
        lockAddresses={lockAddresses}
      />

      <BrowserOnly>
        {!account && <LoginPrompt />}
        {account && (
          <>
            <div className="grid items-center justify-between grid-cols-1 gap-3 sm:grid-cols-2">
              <Account />
              <div className="flex gap-2 justify-end">
                <Button
                  onClick={() => setLockAddresses(() => [])}
                  disabled={!hasLocks}
                >
                  Change Lock
                </Button>

                <Button disabled={!hasLocks} onClick={() => setIsOpen(!isOpen)}>
                  Airdrop Keys
                </Button>
              </div>
            </div>

            {!hasLocks ? (
              <LocksByNetwork onChange={onLockChange} owner={account} />
            ) : (
              <MetadataTableWrapper page={page} lockAddresses={lockAddresses} />
            )}
          </>
        )}
      </BrowserOnly>
    </Layout>
  )
}

interface MetadataTableWrapperProps {
  lockAddresses: string[]
  page: number
}

interface Filter {
  key: string
  label: string
  options?: MemberFilter[]
  onlyLockManager?: boolean
  hideSearch?: boolean
}

const FILTER_ITEMS: Filter[] = [
  { key: 'owner', label: 'Owner' },
  { key: 'keyId', label: 'Token id' },
  {
    key: 'expiration',
    label: 'Expiration',
    options: ['active', 'expired', 'all'],
  },
  { key: 'email', label: 'Email', onlyLockManager: true },
  {
    key: 'checkedInAt',
    label: 'Checked in time',
    hideSearch: true,
    onlyLockManager: true,
  },
]

/**
 * This just wraps the metadataTable component, providing the data
 * from the graph so we can separate the data layer from the
 * presentation layer.
 */
const MetadataTableWrapper = ({
  lockAddresses,
  page,
}: MetadataTableWrapperProps) => {
  const { account, network } = useContext(AuthenticationContext)
  const [currentPage, setCurrentPage] = useState(page)
  const [query, setQuery] = useState<string>('')
  const [filterKey, setFilteKey] = useState<string>('owner')
  const [currentFilter, setCurrentFilter] = useState<Filter>()
  const [currentOption, setCurrentOption] = useState<string>()
  const [expiration, setExpiration] = useState<MemberFilter>('active')
  const queryValue = useDebounce<string>(query)

  const { getKeys, columns, hasNextPage, keysCount, lockManagerMapping } =
    useKeys({
      viewer: account!,
      locks: lockAddresses,
      network: network!,
      filters: {
        query: queryValue,
        filterKey,
        expiration,
        page: currentPage,
      },
    })

  const search = async (e: React.ChangeEvent<HTMLInputElement>) => {
    const ensToAddress = await getAddressForName(e?.target?.value)
    const search = ensToAddress || e?.target?.value || ''
    setQuery(search)
  }

  const onFilterChange = (event: React.ChangeEvent<HTMLSelectElement>) => {
    const key = event?.target?.value ?? ''
    setFilteKey(key)

    // reset pagination on search query
    setCurrentPage(0)
    setQuery('')
  }

  const filters = FILTER_ITEMS.filter((filter) => {
    if (
      !filter?.onlyLockManager ||
      Object.values(lockManagerMapping ?? {}).some((status) => status)
    ) {
      return filter
    }
  })

  useEffect(() => {
    const filter = filters?.find((filter) => filterKey === filter.key)
    if (filter && filter !== currentFilter) {
      setCurrentFilter(filter)
    }
<<<<<<< HEAD
  }, [currentFilter, filterKey, filters])
=======
  }, [filterKey, filters])
>>>>>>> 7ed5b231

  useEffect(() => {
    if (currentFilter?.key === 'expiration') {
      setExpiration((currentOption as MemberFilter) ?? 'active')
    }
  }, [currentFilter?.key, currentOption])

  const onOptionChange = (event: React.ChangeEvent<HTMLSelectElement>) => {
    setCurrentOption(event?.target?.value ?? '')
  }

  useEffect(() => {
    if (queryValue.length === 0) return
    setCurrentPage(0) // reset pagination when has query
  }, [queryValue.length])

  const {
    isLoading: loading,
    data: keys = [],
    refetch: referchMembers,
  } = useQuery([queryValue, expiration, currentPage, filterKey], () =>
    getKeys()
  )

  const options: string[] = currentFilter?.options ?? []
  const hideSearch = currentFilter?.hideSearch ?? false
  // TODO: rename metadata into members inside of MetadataTable
  return (
    <>
      <div className="grid grid-cols-1 md:grid-cols-[200px_minmax(100px,_450px)_1fr] items-center gap-[1.5rem]">
        <span className="grid gap-1.4">
          <label htmlFor="filters" className="px-1 text-base">
            Filter by
          </label>
          <select
            name="filters"
            className="rounded-md shadow-sm border border-gray-400 hover:border-gray-500 h-[33px] text-xs"
            onChange={onFilterChange}
          >
            {filters?.map(({ key, label }) => (
              <option key={key} value={key}>
                {label}
              </option>
            ))}
          </select>
        </span>
        {!hideSearch && (
          <div className="mt-auto">
            {options?.length ? (
              <select
                name={currentFilter?.key}
                className="rounded-md shadow-sm border border-gray-400 hover:border-gray-500 h-[33px] text-xs"
                onChange={onOptionChange}
              >
                {options?.map((option: string) => {
                  return (
                    <option key={option} value={option}>
                      {option.toUpperCase()}
                    </option>
                  )
                })}
              </select>
            ) : (
              <Input
                label="Filter your results"
                type="text"
                size="small"
                onChange={search}
              />
            )}
          </div>
        )}
        <div className="ml-auto">
          <Pagination
            currentPage={currentPage}
            setCurrentPage={setCurrentPage}
            hasNextPage={hasNextPage}
          />
        </div>
      </div>
      <MetadataTable
        columns={columns}
        metadata={keys}
        lockManagerMapping={lockManagerMapping}
        lockAddresses={lockAddresses}
        loading={loading}
        loadMembers={referchMembers}
        membersCount={keysCount}
      />
    </>
  )
}

MetadataTableWrapper.defaultProps = {}

export default MembersContent<|MERGE_RESOLUTION|>--- conflicted
+++ resolved
@@ -221,11 +221,7 @@
     if (filter && filter !== currentFilter) {
       setCurrentFilter(filter)
     }
-<<<<<<< HEAD
-  }, [currentFilter, filterKey, filters])
-=======
   }, [filterKey, filters])
->>>>>>> 7ed5b231
 
   useEffect(() => {
     if (currentFilter?.key === 'expiration') {
