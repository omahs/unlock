import styled from 'styled-components'
import React, { useState, useContext } from 'react'
import 'cross-fetch/polyfill'
import Head from 'next/head'
import Link from 'next/link'
import { AuthenticationContext } from '../../contexts/AuthenticationContext'
import BrowserOnly from '../helpers/BrowserOnly'
import Layout from '../interface/Layout'
import Account from '../interface/Account'
import { pageTitle } from '../../constants'
import { MemberFilters } from '../../unlockTypes'
import { MetadataTable } from '../interface/MetadataTable'
import Loading from '../interface/Loading'
import useMembers from '../../hooks/useMembers'
import LoginPrompt from '../interface/LoginPrompt'
import GrantKeysDrawer from '../creator/members/GrantKeysDrawer'
import {
  CreateLockButton,
  AccountWrapper,
} from '../interface/buttons/ActionButton'

interface FilterProps {
  value: string
  current: string
  setFilter: (filter: string) => any
}

const Filter = ({ value, current, setFilter }: FilterProps) => {
  return (
    <StyledFilter active={current === value} onClick={() => setFilter(value)}>
      {value}
    </StyledFilter>
  )
}

interface PaginationProps {
  currentPage: number
  hasNextPage: boolean
  setCurrentPage: (page: number) => any
}

const Pagination = ({
  currentPage,
  setCurrentPage,
  hasNextPage,
}: PaginationProps) => {
  if (currentPage === 0 && !hasNextPage) {
    return null
  }
  const previousPageButton = (
    <StyledFilter
      active={currentPage === 0}
      onClick={() => setCurrentPage(currentPage - 1)}
    >
      Previous
    </StyledFilter>
  )
  const nextPageButton = (
    <StyledFilter
      active={!hasNextPage}
      onClick={() => setCurrentPage(currentPage + 1)}
    >
      Next
    </StyledFilter>
  )
  return (
    <Filters>
      Page: {currentPage} {previousPageButton} {nextPageButton}
    </Filters>
  )
}

interface MembersContentProps {
  query: any
}
export const MembersContent = ({ query }: MembersContentProps) => {
  const [filter, setFilter] = useState<string>(MemberFilters.ACTIVE)
  const { account } = useContext(AuthenticationContext)
  const [isOpen, setIsOpen] = useState(false)

  let lockAddresses: string[] = []
  if (query.locks) {
    // query.locks will be either a string or an array.
    // when there is only one value, it's a string. For any more, it's an array.
    if (typeof query.locks === 'string') {
      lockAddresses.push(query.locks)
    } else {
      lockAddresses = query.locks as any
    }
  }
  let page = 0
  if (query.page && typeof query.page === 'string') {
    page = parseInt(query.page)
  }

  return (
    <Layout title="Members">
      <Head>
        <title>{pageTitle('Members')}</title>
      </Head>

      <GrantKeysDrawer
        isOpen={isOpen}
        setIsOpen={setIsOpen}
        lockAddresses={lockAddresses}
      />

      <BrowserOnly>
        {!account && <LoginPrompt />}
        {account && (
          <>
            <AccountWrapper>
              <Account />
              <GrantButton onClick={() => setIsOpen(!isOpen)}>
                Airdrop Keys
              </GrantButton>
            </AccountWrapper>

            <Filters>
              Show{' '}
              <Filter
                value={MemberFilters.ACTIVE}
                current={filter}
                setFilter={setFilter}
              />
              <Filter
                value={MemberFilters.ALL}
                current={filter}
                setFilter={setFilter}
              />
            </Filters>

            <MetadataTableWrapper
              page={page}
              lockAddresses={lockAddresses}
              filter={filter}
            />
          </>
        )}
      </BrowserOnly>
    </Layout>
  )
}

interface MetadataTableWrapperProps {
  lockAddresses: string[]
  filter: string
  page: number
}
/**
 * This just wraps the metadataTable component, providing the data
 * from the graph so we can separate the data layer from the
 * presentation layer.
 */
const MetadataTableWrapper = ({
  lockAddresses,
  filter,
  page,
}: MetadataTableWrapperProps) => {
  const { account } = useContext(AuthenticationContext)
  const [currentPage, setCurrentPage] = useState(page)
<<<<<<< HEAD
  const { loading, list, columns, hasNextPage } = useMembers(
    lockAddresses,
    account,
    filter,
    currentPage
  )

=======
  const { loading, error, list, columns, hasNextPage, isLockManager } =
    useMembers(lockAddresses, account, filter, currentPage)
>>>>>>> fe580ece
  if (loading) {
    return <Loading />
  }

  // TODO: rename metadata into members inside of MetadataTable
  return (
    <>
      <Pagination
        currentPage={currentPage}
        setCurrentPage={setCurrentPage}
        hasNextPage={hasNextPage}
      />
      <MetadataTable
        columns={columns}
        metadata={list}
        isLockManager={isLockManager}
        lockAddresses={lockAddresses}
      />
    </>
  )
}

MetadataTableWrapper.defaultProps = {}

const GrantButton = styled(CreateLockButton)``

export const Filters = styled.nav`
  color: var(--grey);
  font-size: 13px;
`

interface StyledFilterProps {
  active?: boolean
}
const StyledFilter = styled.li`
  cursor: ${(props: StyledFilterProps) =>
    props.active ? 'not-allowed' : 'pointer'};
  display: inline-block;
  margin: 5px;
  color: ${(props) => (props.active ? 'var(--darkgrey)' : 'var(--blue)')};
  font-weight: ${(props) => (props.active ? '700' : '300')};
`

export default MembersContent<|MERGE_RESOLUTION|>--- conflicted
+++ resolved
@@ -159,18 +159,13 @@
 }: MetadataTableWrapperProps) => {
   const { account } = useContext(AuthenticationContext)
   const [currentPage, setCurrentPage] = useState(page)
-<<<<<<< HEAD
-  const { loading, list, columns, hasNextPage } = useMembers(
+  const { loading, list, columns, hasNextPage, isLockManager } = useMembers(
     lockAddresses,
     account,
     filter,
     currentPage
   )
 
-=======
-  const { loading, error, list, columns, hasNextPage, isLockManager } =
-    useMembers(lockAddresses, account, filter, currentPage)
->>>>>>> fe580ece
   if (loading) {
     return <Loading />
   }
