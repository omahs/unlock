--- conflicted
+++ resolved
@@ -141,10 +141,7 @@
   label: string
   options?: MemberFilter[]
   onlyLockManager?: boolean
-<<<<<<< HEAD
-=======
   hideSearch?: boolean
->>>>>>> 7ed5b231
 }
 
 const FILTER_ITEMS: Filter[] = [
@@ -156,16 +153,12 @@
     options: ['active', 'expired', 'all'],
   },
   { key: 'email', label: 'Email', onlyLockManager: true },
-<<<<<<< HEAD
-  { key: 'checkedInAt', label: 'Checked in time', onlyLockManager: true },
-=======
   {
     key: 'checkedInAt',
     label: 'Checked in time',
     hideSearch: true,
     onlyLockManager: true,
   },
->>>>>>> 7ed5b231
 ]
 
 /**
@@ -214,34 +207,21 @@
     setQuery('')
   }
 
-<<<<<<< HEAD
-  const showLockManagerFilters = Object.values(lockManagerMapping).some(
-    (isLockManager) => isLockManager
-  )
-
-  const filterItems = filters.filter((filter) => {
-    if (!filter?.onlyLockManager || showLockManagerFilters) {
-=======
   const filters = FILTER_ITEMS.filter((filter) => {
     if (
       !filter?.onlyLockManager ||
       Object.values(lockManagerMapping ?? {}).some((status) => status)
     ) {
->>>>>>> 7ed5b231
       return filter
     }
   })
 
   useEffect(() => {
-    const filter = filterItems?.find((filter) => filterKey === filter.key)
+    const filter = filters?.find((filter) => filterKey === filter.key)
     if (filter && filter !== currentFilter) {
       setCurrentFilter(filter)
     }
-<<<<<<< HEAD
-  }, [currentFilter, filterItems, filterKey, showLockManagerFilters])
-=======
   }, [filterKey, filters])
->>>>>>> 7ed5b231
 
   useEffect(() => {
     if (currentFilter?.key === 'expiration') {
@@ -281,7 +261,7 @@
             className="rounded-md shadow-sm border border-gray-400 hover:border-gray-500 h-[33px] text-xs"
             onChange={onFilterChange}
           >
-            {filterItems?.map(({ key, label }) => (
+            {filters?.map(({ key, label }) => (
               <option key={key} value={key}>
                 {label}
               </option>
