--- conflicted
+++ resolved
@@ -191,11 +191,7 @@
 }
 
 export interface PaywallConfig {
-<<<<<<< HEAD
-  title: string
-=======
   title?: string
->>>>>>> 9c62e9a5
   icon?: string
   callToAction?: Partial<PaywallCallToAction>
   locks: PaywallConfigLocks
