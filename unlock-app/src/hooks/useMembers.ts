import { useEffect, useState, useContext } from 'react'
import { expirationAsDate } from '../utils/durations'
import { useWalletService } from '../utils/withWalletService'
import { useStorageService } from '../utils/withStorageService'
import { MemberFilter } from '../unlockTypes'
import { Web3ServiceContext } from '../utils/withWeb3Service'
import { GraphServiceContext } from '../utils/withGraphService'
import { AuthenticationContext } from '../contexts/AuthenticationContext'
import { ConfigContext } from '../utils/withConfig'
import { ToastHelper } from '../components/helpers/toast.helper'

/**
 * Helper function which combines the members and their metadata
 * @param {*} lockWithKeys
 * @param {*} storedMetadata
 */
export const buildMembersWithMetadata = (
  lockWithKeys: any,
  storedMetadata: any
) => {
  const members: any = {}
  const metadataByKeyOwner = storedMetadata.reduce(
    (byKeyOwner: any, key: any) => {
      return {
        ...byKeyOwner,
        [key?.userAddress?.toLowerCase()]: {
          protected: {
            ...key.data?.userMetadata?.protected,
            ...key.data?.extraMetadata,
          },
          public: {
            ...key.data?.userMetadata?.public,
          },
        },
      }
    },
    {}
  )
  lockWithKeys.keys?.forEach((key: any) => {
    const keyOwner = key.owner.address.toLowerCase()
    const index = `${lockWithKeys.address}-${keyOwner}-${key.keyId}` // lets add keyId to see mutiple keys for the same address
    let member: any = members[index]

    if (!member) {
      member = {
        token: key.keyId,
        lockName: lockWithKeys?.name,
        expiration: expirationAsDate(key.expiration),
        keyholderAddress: keyOwner,
        lockAddress: lockWithKeys.address,
      }
    }

    if (metadataByKeyOwner[keyOwner]) {
      if (metadataByKeyOwner[keyOwner].protected) {
        member = {
          ...member,
          ...metadataByKeyOwner[keyOwner].protected,
        }
      }
      if (metadataByKeyOwner[keyOwner].public) {
        member = {
          ...member,
          ...metadataByKeyOwner[keyOwner].public,
        }
      }
    }

    members[index] = member
  })
  return members
}

/**
 * This hooks yields the members for a lock, along with the metadata when applicable
 * @param {*} address
 */
export const useMembers = ({
  viewer,
  lockAddresses = [],
  expiration = 'active',
  page = 0,
  query = '',
  filterKey = '',
}: {
  lockAddresses: string[]
  viewer: string
  page: number
  query: string
  filterKey: string
  expiration?: MemberFilter
}) => {
  const { network, account } = useContext(AuthenticationContext)
  const config = useContext(ConfigContext)
  const web3Service = useContext(Web3ServiceContext)
<<<<<<< HEAD
=======
  const storageService = useStorageService()
>>>>>>> c4ac64d2
  const graphService = useContext(GraphServiceContext)

  graphService.connect(config.networks[network!].subgraphURI)
  const [hasNextPage, setHasNextPage] = useState(false)
  const [members, setMembers] = useState({})
  const [loading, setLoading] = useState(true)
  const [isLockManager, setIsLockManager] = useState(false)
  const [membersCount, setMembersCount] = useState<{
    total: number
    active: number
  }>({
    active: 0,
    total: 0,
  })

  const getMembersCount = async () => {
    const {
      data: { activeKeys },
    } = await graphService.keysCount(lockAddresses)

    const locksTotalList = await Promise.all(
      lockAddresses.map((lockAddress) =>
        web3Service.numberOfOwners(lockAddress, network)
      )
    )

    // get total for every locks
    const locksActiveList: number[] = activeKeys.map(
      (lock: any) => lock?.keys?.length
    )
    // return active/total count as sum of every active/total lock count
    setMembersCount({
      active: locksActiveList.reduce((acc, curr) => acc + curr),
      total: locksTotalList.reduce((acc, curr) => acc + curr),
    })
  }

  useEffect(() => {
    getMembersCount()
  }, [])

  return {
    loading,
    //columns,
    hasNextPage,
    isLockManager,
    membersCount,
  }
}

export default useMembers<|MERGE_RESOLUTION|>--- conflicted
+++ resolved
@@ -93,10 +93,6 @@
   const { network, account } = useContext(AuthenticationContext)
   const config = useContext(ConfigContext)
   const web3Service = useContext(Web3ServiceContext)
-<<<<<<< HEAD
-=======
-  const storageService = useStorageService()
->>>>>>> c4ac64d2
   const graphService = useContext(GraphServiceContext)
 
   graphService.connect(config.networks[network!].subgraphURI)
