{
  "name": "@unlock-protocol/unlock-protocol-com",
  "version": "0.1.0",
  "private": true,
  "dependencies": {
    "@babel/core": "7.16.12",
    "@testing-library/jest-dom": "5.16.1",
    "@testing-library/react": "12.1.2",
    "@types/jest": "27.4.0",
    "@types/next": "8.0.7",
    "@types/react": "17.0.38",
    "@types/styled-components": "5.1.21",
    "@unlock-protocol/eslint-config": "workspace:./packages/eslint-config",
    "@unlock-protocol/jest-config": "workspace:^",
    "@unlock-protocol/tsconfig": "workspace:./packages/tsconfig",
    "@unlock-protocol/ui": "workspace:./packages/ui",
    "@unlock-protocol/unlock-assets": "workspace:./packages/unlock-assets",
    "@zeit/next-source-maps": "0.0.3",
    "babel-eslint": "10.1.0",
    "babel-jest": "27.4.6",
    "babel-loader": "8.2.3",
    "babel-plugin-require-context-hook": "1.0.0",
    "babel-plugin-styled-components": "2.0.2",
    "babel-preset-react-app": "10.0.1",
    "dotenv": "15.0.0",
    "eslint": "8.8.0",
    "jest": "27.4.7",
    "jest-styled-components": "7.0.8",
<<<<<<< HEAD
    "lint-staged": "12.1.5",
    "next": "12.0.9",
    "next-seo": "^5.0.0",
=======
    "lint-staged": "12.3.3",
    "next": "12.0.10",
>>>>>>> 4bcc5e76
    "path-match": "1.2.4",
    "prettier": "2.5.1",
    "prop-types": "15.8.1",
    "raw-loader": "4.0.2",
    "react": "17.0.2",
    "react-dom": "17.0.2",
    "react-ga": "3.3.0",
    "react-gtm-module": "2.0.11",
    "react-showdown": "2.3.1",
    "react-test-renderer": "17.0.2",
    "rss": "1.2.2",
    "showdown-highlight": "2.1.8",
    "styled-components": "5.3.3",
    "ts-jest": "27.1.3",
    "typescript": "4.5.5",
    "yaml-front-matter": "4.1.1"
  },
  "devDependencies": {
    "@babel/plugin-proposal-optional-chaining": "7.16.7",
    "autoprefixer": "^10.4.2",
    "eslint-config-next": "12.0.10",
    "postcss": "^8.4.5",
    "tailwindcss": "^3.0.18"
  },
  "scripts": {
    "dev": "yarn build && next dev -p 3002",
    "build": "yarn build-blog && next build",
    "build-blog": "node scripts/build-blog.js",
    "deploy": "yarn build && next export -o out",
    "deploy-netlify": "./scripts/deploy-netlify.sh",
    "deploy-fleek": "./scripts/deploy-fleek.sh",
    "start": "yarn build && NODE_ENV=production next start",
    "test": "yarn build-blog && UNLOCK_ENV=test jest --passWithNoTests --env=jsdom",
    "lint": "eslint --resolve-plugins-relative-to ../packages/eslint-config --ext .tsx,.ts,.js src/",
    "ci": "yarn test && yarn lint"
  },
  "lint-staged": {
    "*.{js,ts,tsx}": [
      "eslint --fix"
    ]
  },
  "browserslist": [
    "defaults",
    "not IE 11",
    "maintained node versions"
  ]
}<|MERGE_RESOLUTION|>--- conflicted
+++ resolved
@@ -26,14 +26,9 @@
     "eslint": "8.8.0",
     "jest": "27.4.7",
     "jest-styled-components": "7.0.8",
-<<<<<<< HEAD
-    "lint-staged": "12.1.5",
-    "next": "12.0.9",
-    "next-seo": "^5.0.0",
-=======
     "lint-staged": "12.3.3",
     "next": "12.0.10",
->>>>>>> 4bcc5e76
+    "next-seo": "^5.0.0",
     "path-match": "1.2.4",
     "prettier": "2.5.1",
     "prop-types": "15.8.1",
