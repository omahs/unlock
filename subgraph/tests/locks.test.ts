import {
  assert,
  describe,
  test,
  clearStore,
  beforeAll,
  afterAll,
} from 'matchstick-as/assembly/index'
import { Address, BigInt } from '@graphprotocol/graph-ts'

import { handleNewLock, handleLockUpgraded } from '../src/unlock'
import {
  handleLockManagerAdded,
  handleLockManagerRemoved,
  handlePricingChanged,
  handleLockMetadata,
} from '../src/public-lock'

import {
  createNewLockEvent,
  createLockManagerAddedEvent,
  createLockManagerRemovedEvent,
  createPricingChangedEvent,
  createLockUpgradedEvent,
  createLockMetadata,
} from './locks-utils'
import {
  duration,
  keyPrice,
  newKeyPrice,
  lockAddress,
  lockOwner,
  tokenAddress,
  nullAddress,
<<<<<<< HEAD
  name,
  symbol,
  baseTokenURI,
=======
  maxNumberOfKeys,
  maxKeysPerAddress,
>>>>>>> dfcbd21b
} from './constants'

// mock contract functions
import './mocks'

const lockManager = '0x0000000000000000000000000000000000000123'

describe('Describe Locks events', () => {
  beforeAll(() => {
    const newLockEvent = createNewLockEvent(
      Address.fromString(lockOwner),
      Address.fromString(lockAddress)
    )
    handleNewLock(newLockEvent)
  })

  afterAll(() => {
    clearStore()
  })

  test('Lock created and stored', () => {
    assert.entityCount('Lock', 1)
    assert.fieldEquals('Lock', lockAddress, 'address', lockAddress)
    assert.fieldEquals('Lock', lockAddress, 'createdAtBlock', '1')
    assert.fieldEquals('Lock', lockAddress, 'version', '11')
    assert.fieldEquals('Lock', lockAddress, 'price', '1000')
    assert.fieldEquals('Lock', lockAddress, 'name', 'My lock graph')
    assert.fieldEquals('Lock', lockAddress, 'expirationDuration', `${duration}`)
    assert.fieldEquals('Lock', lockAddress, 'tokenAddress', nullAddress)
    assert.fieldEquals('Lock', lockAddress, 'lockManagers', `[${lockOwner}]`)
    assert.fieldEquals('Lock', lockAddress, 'totalKeys', '0')
    assert.fieldEquals(
      'Lock',
      lockAddress,
      'maxNumberOfKeys',
      `${maxNumberOfKeys}`
    )
    assert.fieldEquals(
      'Lock',
      lockAddress,
      'maxKeysPerAddress',
      `${maxKeysPerAddress}`
    )
  })

  test('Lock manager added', () => {
    assert.fieldEquals('Lock', lockAddress, 'lockManagers', `[${lockOwner}]`)
    const newLockManagerAdded = createLockManagerAddedEvent(
      Address.fromString(lockManager)
    )
    handleLockManagerAdded(newLockManagerAdded)

    assert.fieldEquals(
      'Lock',
      lockAddress,
      'lockManagers',
      `[${lockOwner}, ${lockManager}]`
    )
  })

  test('Lock manager removed', () => {
    assert.fieldEquals(
      'Lock',
      lockAddress,
      'lockManagers',
      `[${lockOwner}, ${lockManager}]`
    )
    const newLockManagerAdded = createLockManagerAddedEvent(
      Address.fromString(lockManager)
    )
    handleLockManagerAdded(newLockManagerAdded)

    const newLockManagerRemoved = createLockManagerRemovedEvent(
      Address.fromString(lockManager)
    )
    handleLockManagerRemoved(newLockManagerRemoved)

    assert.fieldEquals('Lock', lockAddress, 'lockManagers', `[${lockOwner}]`)
  })

  test('Price changed', () => {
    assert.fieldEquals('Lock', lockAddress, 'price', `${keyPrice}`)
    assert.fieldEquals('Lock', lockAddress, 'tokenAddress', nullAddress)

    const newPricingChanged = createPricingChangedEvent(
      BigInt.fromU32(keyPrice),
      BigInt.fromU32(newKeyPrice),
      Address.fromString(nullAddress),
      Address.fromString(tokenAddress)
    )
    handlePricingChanged(newPricingChanged)

    assert.fieldEquals('Lock', lockAddress, 'tokenAddress', tokenAddress)
    assert.fieldEquals('Lock', lockAddress, 'price', `${newKeyPrice}`)
  })

  test('Lock upgraded', () => {
    const version = BigInt.fromU32(12)
    const newLockUpgraded = createLockUpgradedEvent(
      Address.fromString(lockAddress),
      version
    )
    handleLockUpgraded(newLockUpgraded)

    assert.fieldEquals('Lock', lockAddress, 'version', `12`)
  })

  test('Lock metadata', () => {
    assert.fieldEquals('Lock', lockAddress, 'name', 'My lock graph')
    const newLockMetadata = createLockMetadata(name, symbol, baseTokenURI)
    handleLockMetadata(newLockMetadata)

    assert.fieldEquals('Lock', lockAddress, 'name', name)
    assert.fieldEquals('Lock', lockAddress, 'symbol', symbol)
    // assert.fieldEquals('Lock', lockAddress, 'baseTokenURI', `12`)
  })
})<|MERGE_RESOLUTION|>--- conflicted
+++ resolved
@@ -32,14 +32,11 @@
   lockOwner,
   tokenAddress,
   nullAddress,
-<<<<<<< HEAD
   name,
   symbol,
   baseTokenURI,
-=======
   maxNumberOfKeys,
   maxKeysPerAddress,
->>>>>>> dfcbd21b
 } from './constants'
 
 // mock contract functions
