--- conflicted
+++ resolved
@@ -225,7 +225,6 @@
     return _totalSupply;
   }
 
-<<<<<<< HEAD
   /**
    * Execute an arbitrary transaction on behalf of the lock
    * @notice this can be useful to approve/withdraw ERC20 tokens for instance
@@ -243,10 +242,6 @@
     require(success, string(reason));
   }
 
-
-
-=======
->>>>>>> 887b906f
   // decreased from 1000 to 998 when adding `schemaVersion` and `maxKeysPerAddress` in v10 
   // decreased from 998 to 997 when adding `onKeyTransferHook` in v11
   // decreased from 997 to 996 when adding `onKeyExtendHook` in v11
