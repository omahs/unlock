--- conflicted
+++ resolved
@@ -1,12 +1,12 @@
 # Changes
 
+# 0.26.9
+
+- add support for `totalSupply`
+
 # 0.26.8
 
-<<<<<<< HEAD
-- add support for `totalSupply`
-=======
 - add support for `renewMembershipFor`
->>>>>>> ada60c43
 
 # 0.26.7
 
