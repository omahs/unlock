# Changes

# 0.26.7

<<<<<<< HEAD
- add support for `transferFeeBasisPoints`
- move `getCancelAndRefundValueFor` from `walletService` -> `web3Service`
=======
- add support for `keysAvailable`

>>>>>>> 738ab814
# 0.26.6

- add support for `tokenURI`

# 0.26.5

- add support for `publicLockVersion`

# 0.26.4

- add support for `totalKeys`

# 0.26.3

- Add typing for referer in purchase key methods

# 0.26.2

- add support for `numberOfOwners`

# 0.26.1

- Fixed bug in allowance function

# 0.26.0

- add support for `approveBeneficiary`
- pass address as param to `getAllowance` instead of signer

# 0.25.0

- Better support for v10

# 0.24.0

- Removed hard coded gas limit and waits on erc20 approvals
- Add locksmithService for interacting with locksmith servers.
- Rescuing gas estimation errors
- Add support for granting multiple keys

# 0.23.1

- add support for publicLock v10
- add ability for all versions to purchase multiple keys at once with `purchaseKeys`
- add support for `extendKey`, `setMaxKeysPerAddress`, `mergeKeys`
- refactor functions us emultiple times in `./src/PublicLock/utils` folder

# 0.23.0

- add Unlock v11 and ability to create lock at specific version
- Non expired keys are represented as -1
- Gas price calculation fixes
- Adding support for unlimited durations when granting keys
- Adding transactionOptions on the grantKeys function

# 0.22.2

- Add support for setExpirationDuration

# 0.21.2

- Better support for locks with infinite duration

# 0.21.1

- Fixed dependencies in package.json

# 0.21.0

- Updated docs
- Updated dependencies
- Add setMaxNumberOfKeys support
- add support for publicLock v9
- add new Unlock v10 upgradeable logic

# 0.20.6

- Bumped gas limit to be 40% higher than estimate

# 0.20.5

- remove `deployUnlock`, `configureUnlock` and `deployTemplate` from walletService

# 0.20.4

- @unlock-protocol/networks is a dev dependency

# 0.20.3

- Adding forced estimate for gas which includes gas price because it matters for execution

# 0.20.2

- Adding forced estimate for gas

# 0.20.0

- removed metadata functions (breaking change)

# 0.19.3

- Removed hard coded gas amounts when applicable

# 0.19.2

- Updated API calls to locksmith to add chain

# 0.19.1

- removed erc1820 to remove scrypt so we ccan support newer node versions

# 0.19.0

- Support v9
- better inheritance pattern
- removed dev dependencies
- Removed limitation in node version

# 0.18.2

- Adding way to get the contract in web3Service (`lockContract(lockAddress, network)`)
- Adding `ownerOf(lockAddress, tokenId, network)` to retrieve the owner of a token

# 0.18.1

Fixed grantKey when timestamp was not supplied.

# 0.18.0

Now using Ethers 5!

# 0.17.0

- Adding ability to grant key granter status
- Adding ability to check if address is key granter
- Adding ability to cancel key by key owner
- Adding ability to cancel key by lock owner
- Adding ability to share key by key owner
- Adding ability to retrieve key manager for key

# 0.16.3

- Fixing unlockAddress in walletService

# 0.16.2

- WalletService sets the unlock contract address based on connected network

# 0.16.1

- Breaking change: support for multichains.
- Typescript definition fix

# 0.16

- Breaking change: support for multichains.

# 0.15.2

- Typescript definition fix

# 0.15.1

- Typescript definition fix

# 0.15.0

- various API changes

# 0.14.0

- fixing approvals for ERC20 key purchases

# 0.13.3

- Updating types for key purchase function

# 0.13.2

- Bumping default gas prices for key purchases

# 0.13.1

- Adding referrer for v6, v7 and v8
- Adding data for v6, v7 and v8

# 0.13.0

- Introduced support for v8
- Removed v0, v1, v2, v3, v5.

# 0.12.2

- Small fix to make sure inputs are defined

# 0.12.1

- Awaiting for transaction input to be parsed for richer object

# 0.12.0

- Refactored getTransaction to yield a promise of transaction object and does not emit events anymore

# 0.11.0

- Better implementation of unformattedSignTypedData
- Removed getKeysForLockOnPage (breaking change)
- Removed getPastLockTransactions (breaking change)
- Removed getPastLockCreationsTransactionsForUser (breaking if you're using it!)

# 0.10.2

- Fixing unlock provider handling inside of WalletService

# 0.10.1

- Support Ether providers and signers in WalletService

# 0.10.0

- adding support for grantKey function
- adding ability to pass signer

# 0.9.3

- Exporting type definition for isLockManager

# 0.9.2

- Adding isLockManager function to web3Service

# 0.9.1

- Replaced owner with beneficiary for locks

# 0.9

- Adding support for v7 of PublicLock and Unlock smart contracts

# 0.8.7

- Updated typescript definitions

# 0.8.6

- Callback on transaction yields the transaction object as 3rd argument

# 0.8.5

- Corrected type definition so that callback is optional on purchaseKey

# 0.8.4

- Updated WalletService type to include callback for purchaseKey

# 0.8.3

- Updated Web3ServiceParams to include the network id, which is required

# 0.8.2

- Hardcoding the symbol for SAI

# 0.8.1

- Addition of setUserMetadata, which follows the same argument pattern
  as the other metadata methods

# 0.8.0

- BREAKING: getKeyMetadata now takes an object for non-callback
  params, now including an optional signature to retrieve protected metadata
- BREAKING: setKeyMetadata takes an object for non-callback params to
  keep calling conventions consistent for the setter and the getter

# 0.7.2

- bumped gas limits
- Adding script to initialize a template

# 0.7.1

- Code cleaned witth automated linting fixes
- Adjusted lint config to ignore violations that could not be fixed auttomatically
- Added setKeyMetadata and getKeyMetadata methods to WalletService
- Update gas prices

# 0.7.0

- Adding support for ABI version 1.3
- Added typed data templates for key-related metadata upload requests

# 0.6.0

- removed unlockProvider as it has moved back to unlock-app

# 0.5.4

- generateLockAddress on inputHandler as well

# 0.5.3

- Supports create2 in generateLockAddress

# 0.5.2

- Lets the user pass a network id when intantiating services

# 0.5.1

- Changed auto-gen files to reflect latest abi

# 0.5.0

- Support for smart contract v5 (version 5)
- Deprecated the deploy script in favor of using walletService
- Adding support for configureUnlock to support version 12
- Adding support for deployTemplate to support version 12 which reduces gas costs when deploying new locks
- Added type definitions for currently exported members

# 0.4.2

- Fixing issue with generateSignedEjectionRequest which did not yield the actual user address

# 0.4.1

- Adding a "latest" export which returns the latest supported lock version
- Loosening the required node version to anything compatible with v10

## 0.4.0

- Only approving if the approved amount is lower than the required price
- WalletService method which change state take a callback as argument which yields the transaction hash.
- Not catching errors on transaction emitted. These should be caught by the applications
- withdrawFromLock now returns a Promise of the withdrawn amount
- purchaseKey now returns a Promise of the token id
- createLock now returns a Promise of the deployed lock address
- updateKeyPrice now uses the right decimals for erc20 contracts
- getting erc20Address and decimals from the contract when purchasing a key
- Removed the 'owner' param on createLock since it is not really used (just emitted back)
- Refactored signature to accept objects to be more flexible (this is a breaking change)

## 0.3.20

- unlock-provider can generate a signed ejection request

## 0.3.19

- unlock-provider has a more consistent personal_sign output

## 0.3.18

- walletService dispatches personal_sign to unlock-provider

## 0.3.17

- unlock-provider can personal_sign data

## 0.3.16

- Using the right decimals number for ERC20 balances

## 0.3.15

- TODO cleanup in web3Service tests
- Randomizing retries on error 419 (rate limiting)
- Hanlding missing ERC20 methods

## 0.3.14

- Adding retries on error 419 (rate limiting)

## 0.3.13

- Returning the token symbol when retrieving an ERC20 lock.

## 0.3.12

- fixed a difference between pending transactions (node knows about them) and submitted transactions (which may be transactions that have been cancelled and will never succeed)

## 0.3.11

- add `getTokenSymbol` method to web3Service to identify arbitrary ERC20 tokens (#4481)
- add `getTokenBalance` method to web3Service to get the user's balance of arbitrary ERC20 tokens (#4431)

## 0.3.10

- Add "for" field for pending/submitted key purchase transactions (#4190)
- ignore events from other contracts (erc20 for instance) (#4187)

## 0.3.9

- If a transaction is unknown poll immediately for it (#4149)

## 0.3.8

- Moved scrypt/N back to the default from Web3 for speed of account interaction

## 0.3.7

- Add "for" field for key purchase transactions to describe who the key was purchased for

## 0.3.6

- Bugfix: using the right default amount on withdraw when no amount has been provided

## 0.3.5

- Bugfix: key purchase request signatures are no longer always expired

## 0.3.4

- Bugfix: using correctly formatted structured data for key purchase requests

## 0.3.3

- UnlockProvider gains the capability to sign key purchase requests

## 0.3.2

- UnlockProvider gains a `signPaymentData` method that will allow it to sign
  payment details in a way that locksmith can verify and associate with the user

## 0.3.1

- walletService now emits an `account.updated` event with an account's email
  address if available

## 0.3.0

- erc20 transfer approval returns immediately
- UnlockProvider now stores user email address and encrypted private key
- UnlockProvider gains new methods for signing typed data, replacing the old
  strategy of intercepting JSON-RPC calls

## 0.2.9

- Fixing approvals

## 0.2.8

- Approving the right amount when using an ERC20 lock

## 0.2.7

- Removed `partialWithdraw` since it is unused and, starting from v4, `withdraw` implements the required logic
- `getLock` yields the lock name from the on chain data.

## 0.2.6

- `UnlockProvider` now inherits from `ethers.providers.JsonRpcProvider` instead
  of storing one as a property.

## 0.2.5

- Allow `walletService` to properly connect to `UnlockProvider`
- Provides pre-purchase approval for the purchase of ERC20 keys

## 0.2.4

- Increased gas limit to deploy Unlock contract

## 0.2.3

- Adding support for v4 of the smart contracts.

## 0.2.2

- `unlock-provider` gains a property `isUnlock` that will allow Unlock-specific
  provider configuration.

## 0.2.1

- getLock now returns the erc20 balance for erc20 locks
- `unlock-provider` gains a method allowing handling of `eth_signTypedData`

## 0.2.0

- Introducing unlock-provider to enable use of user accounts

## 0.1.5

- Yielding the Lock version on getLock, as publicLockVersion

## 0.1.4

- Yielding the ERC20 contract if the lock is an ERC20 lock

## 0.1.3

- Changing the createLock API to remain consistent

## 0.1.2

- Updated gas amounts to fix deploying new locks

## 0.1.1

- Version bump after publishing older code inside 0.1.0

## 0.1.0

- Adds support for v1.0 of Unlock.sol and PublicLock.sol. Lock names can now be passed when creating
  them

## 0.0.33

- Introduce a constant that sets the `N` property of `scrypt` in the `Crypto`
  section of the `Wallet.encrypt` options parameter to `1 << 16` -- this value
  being a compromise between the `web3.js` default (very fast) and the `ethers`
  default (very secure).
- Update `createAccountAndPasswordEncryptKey` to use this new constant

## 0.0.32

- Actually export the function that re-encrypts a private key.

## 0.0.31

- `getTransaction` no longer crashes if the user refreshes while a key purchase transaction is pending
- moved `recoverAccountFromSignedData` to `web3Service`

## 0.0.30

- `web3`-only version for tickets app
- move signature verification from `walletService` to `web3Service`

## 0.0.29

- `getAccountFromPrivateKey` now returns the entire `Wallet`, not just the `SigningKey`
- implemented `reEncryptPrivateKey`, which can be used to change the password an
  account is encrypted with.
- Updates lock creation interface to support other backing contracts

## 0.0.28

- Modified recoverAccountFromSignedData to include callback API
- web3 branch for use with tickets app - do not use for other projects

## 0.0.27

- fix "submitted" state for transaction-based methods like `purchaseKey` in `walletService`
- implement signature verification with `recoverAccountFromSignedData` in `walletService` (etherrs)

## 0.0.26

(legacy web3 release, for tickets app only)

- implement signature verification with `recoverAccountFromSignedData` in `walletService`

## 0.0.25

- Add an esm build
- `getKeyByLockForOwner` returns the value as well as emitting
- heavy dependencies on `unlock-abi-0*` are removed in favor of a compressed
  build of the contract abi and bytecode
- unlock-js no longer has references to `XMLHttpRequest` and uses `fetch` instead
  so that it can run in any context. It falls back to `XMLHttpRequest` or node `http`
  if `fetch` does not exist
- `deploy` can now accept a contract version like `'v02'` instead of the whole contract

## 0.0.24

- migrated from `web3` to `ethers`

## earlier versions

These are legacy and should not be installed.<|MERGE_RESOLUTION|>--- conflicted
+++ resolved
@@ -1,14 +1,14 @@
 # Changes
 
-# 0.26.7
-
-<<<<<<< HEAD
+# 0.26.8
+
 - add support for `transferFeeBasisPoints`
 - move `getCancelAndRefundValueFor` from `walletService` -> `web3Service`
-=======
+
+# 0.26.7
+
 - add support for `keysAvailable`
 
->>>>>>> 738ab814
 # 0.26.6
 
 - add support for `tokenURI`
