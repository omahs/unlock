--- conflicted
+++ resolved
@@ -422,27 +422,16 @@
   }
 
   /**
-<<<<<<< HEAD
    * Returns transfer fee for lock
    * @param {*} lockAddress
    * @param {*} network
    */
   async transferFeeBasisPoints(lockAddress: string, network: number) {
     const lockContract = await this.getLockContract(
-=======
-   * Returns total of key for a specific address
-   * @param {String} lockAddress
-   * @param {String} address
-   * @param {Number} network
-   */
-  async totalKeys(lockAddress: string, owner: string, network: number) {
-    const version = await this.lockContractAbiVersion(
->>>>>>> 4001ebcb
-      lockAddress,
-      this.providerForNetwork(network)
-    )
-
-<<<<<<< HEAD
+      lockAddress,
+      this.providerForNetwork(network)
+    )
+
     // lock < v5
     if (!lockContract.transferFeeBasisPoints) {
       throw new Error('Lock version is not supported')
@@ -487,7 +476,20 @@
       owner,
       network
     )
-=======
+  }
+
+  /**
+   * Returns total of key for a specific address
+   * @param {String} lockAddress
+   * @param {String} address
+   * @param {Number} network
+   */
+  async totalKeys(lockAddress: string, owner: string, network: number) {
+    const version = await this.lockContractAbiVersion(
+      lockAddress,
+      this.providerForNetwork(network)
+    )
+
     if (!version.totalKeys) {
       throw new Error('Lock version not supported')
     }
@@ -520,6 +522,5 @@
       this.providerForNetwork(network)
     )
     return await lockContract.tokenURI(tokenId)
->>>>>>> 4001ebcb
   }
 }