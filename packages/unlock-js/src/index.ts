export { default as Web3Service } from './web3Service'
export { default as WalletService } from './walletService'
export { getCurrentProvider, getWeb3Provider } from './providers'
export const latestUnlock = 'v11'
export const latestPublicLock = 'v11'
export {
  LocksmithService,
  LocksmithServiceConfiguration,
<<<<<<< HEAD
} from './locksmithService'

export { CreateSubgraphService } from './subgraph'
=======
} from './locksmithService'
>>>>>>> 67cdfb39
<|MERGE_RESOLUTION|>--- conflicted
+++ resolved
@@ -6,10 +6,5 @@
 export {
   LocksmithService,
   LocksmithServiceConfiguration,
-<<<<<<< HEAD
 } from './locksmithService'
-
-export { CreateSubgraphService } from './subgraph'
-=======
-} from './locksmithService'
->>>>>>> 67cdfb39
+export { CreateSubgraphService } from './subgraph'