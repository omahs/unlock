{
  "name": "@unlock-protocol/unlock-js",
<<<<<<< HEAD
  "version": "0.26.8",
=======
  "version": "0.28.1",
>>>>>>> f72ba53d
  "description": "This module provides libraries to include Unlock APIs inside a Javascript application.",
  "main": "dist/index.js",
  "module": "dist/index.mjs",
  "types": "dist/index.d.ts",
  "repository": {
    "type": "git",
    "url": "https://github.com/unlock-protocol/unlock.git"
  },
  "scripts": {
    "test": "yarn build && hardhat test:jest",
    "check": "tsc --noEmit",
    "lint": "yarn run eslint --resolve-plugins-relative-to ../eslint-config --ext .tsx,.ts,.js src/",
    "build:lib": "tsup src/index.ts --dts --format esm,cjs ",
    "build:abis": "node ./scripts/compressAbi.js",
    "build": "yarn clean && yarn generate && yarn build:abis && yarn build:lib",
    "clean": "rm -rf lib esm cache coverage src/__tests__/contracts src/__tests__/artifacts",
    "ci": "yarn test && yarn lint",
    "prepublishOnly": "yarn build",
    "grant-keys": "node ./scripts/grant-keys.js",
    "generate": "openapi-generator-cli generate -i ./openapi.yml -g typescript-axios -c ./openapi.ts.config.json -o ./src/@generated/client"
  },
  "author": "Unlock Inc",
  "license": "MIT",
  "peerDependencies": {
    "ethers": "5.6.9"
  },
  "lint-staged": {
    "*.{js,ts}": [
      "eslint --fix"
    ]
  },
  "devDependencies": {
    "@babel/cli": "7.18.10",
    "@babel/core": "7.18.10",
    "@babel/preset-env": "7.18.10",
    "@nomiclabs/hardhat-ethers": "2.1.1",
    "@openapitools/openapi-generator-cli": "2.5.2",
    "@openzeppelin/hardhat-upgrades": "1.19.1",
    "@unlock-protocol/contracts": "workspace:./packages/contracts",
    "@unlock-protocol/eslint-config": "workspace:./packages/eslint-config",
    "@unlock-protocol/jest-config": "workspace:^",
    "@unlock-protocol/networks": "workspace:./packages/networks",
    "@unlock-protocol/types": "workspace:./packages/types",
    "babel-jest": "28.1.3",
    "eslint": "8.21.0",
    "hardhat": "2.10.1",
    "jest": "27.5.1",
    "lint-staged": "13.0.3",
    "prettier": "2.7.1",
    "ts-jest": "27.1.5",
    "tsup": "6.2.3",
    "typescript": "4.7.4"
  },
  "dependencies": {
    "cross-fetch": "3.1.5",
    "siwe": "1.1.6"
  }
}<|MERGE_RESOLUTION|>--- conflicted
+++ resolved
@@ -1,10 +1,6 @@
 {
   "name": "@unlock-protocol/unlock-js",
-<<<<<<< HEAD
-  "version": "0.26.8",
-=======
-  "version": "0.28.1",
->>>>>>> f72ba53d
+  "version": "0.28.2",
   "description": "This module provides libraries to include Unlock APIs inside a Javascript application.",
   "main": "dist/index.js",
   "module": "dist/index.mjs",
