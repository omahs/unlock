import { InputHTMLAttributes, ForwardedRef, ComponentType } from 'react'
import type { Size, SizeStyleProp } from '../../types'
import { forwardRef } from 'react'
import { twMerge } from 'tailwind-merge'
import { FieldLayout } from './FieldLayout'
import useClipboard from 'react-use-clipboard'
import { FiCopy as CopyIcon } from 'react-icons/fi'
<<<<<<< HEAD
=======
import { IconType } from 'react-icons'
import { Icon } from '../Icon/Icon'
>>>>>>> 9c62e9a5

export interface Props
  extends Omit<
    InputHTMLAttributes<HTMLInputElement>,
    'size' | 'id' | 'children'
  > {
  label?: string
  size?: Size
<<<<<<< HEAD
  state?: State
  message?: string
  icon?: ReactNode
=======
  success?: string
  error?: string
  description?: string
  icon?: IconType
>>>>>>> 9c62e9a5
  copy?: boolean
}

const SIZE_STYLES: SizeStyleProp = {
  small: 'pl-2.5 py-1.5 text-sm',
  medium: 'pl-4 py-2 text-base',
  large: 'pl-4 py-2.5',
}

const STATE_STYLES = {
  error:
    'border-brand-secondary hover:border-brand-secondary focus:border-brand-secondary focus:ring-brand-secondary',
  success:
    'border-green-500 hover:border-green-500 focus:border-green-500 focus:ring-green-500',
}

const INPUT_BUTTON_SIZE: SizeStyleProp = {
  small: 'text-sm',
  medium: 'text-base',
  large: 'text-lg',
}

export const Input = forwardRef(
  (props: Props, ref: ForwardedRef<HTMLInputElement>) => {
    const {
      size = 'medium',
      value,
      copy,
      className,
      error,
      success,
      description,
      label,
      icon,
      ...inputProps
    } = props
    const [isCopied, setCopy] = useClipboard(props.value as string)
    const hidden = inputProps.type === 'password' || inputProps.hidden

    const inputSizeStyle = SIZE_STYLES[size]
    let inputStateStyles = ''

    if (error) {
      inputStateStyles = STATE_STYLES.error
    } else if (success) {
      inputStateStyles = STATE_STYLES.success
    }

    const inputButtonClass = twMerge(
      'px-2 py-0.5 border border-gray-300 flex items-center gap-2 hover:border-gray-400 text-gray-600 hover:text-black shadow-sm rounded-lg',
      INPUT_BUTTON_SIZE[size]
    )
    const inputClass = twMerge(
      'block w-full box-border rounded-lg transition-all shadow-sm border border-gray-400 hover:border-gray-500 focus:ring-gray-500 focus:border-gray-500 focus:outline-none flex-1',
      inputSizeStyle,
      inputStateStyles,
      icon ? 'pl-10' : undefined
    )

<<<<<<< HEAD
    const hidden = inputProps.type === 'password' || inputProps.hidden

=======
>>>>>>> 9c62e9a5
    return (
      <FieldLayout
        label={label}
        size={size}
        error={error}
        success={success}
        description={description}
      >
        <div className="relative">
          {icon && (
            <span className="absolute inset-y-0 left-0 flex items-center pl-3 pointer-events-none">
              <Icon size={size} icon={icon} />
            </span>
          )}
          <input
            {...inputProps}
            id={label}
            value={value}
            ref={ref}
            className={inputClass}
          />
          <div className="absolute inset-y-0 right-0 flex items-center pr-1 ml-4">
            {copy && !hidden && (
              <button onClick={() => setCopy()} className={inputButtonClass}>
                <CopyIcon /> {isCopied ? 'Copied' : 'Copy'}
              </button>
            )}
          </div>
        </div>
      </FieldLayout>
    )
  }
)

Input.displayName = 'Input'<|MERGE_RESOLUTION|>--- conflicted
+++ resolved
@@ -5,11 +5,8 @@
 import { FieldLayout } from './FieldLayout'
 import useClipboard from 'react-use-clipboard'
 import { FiCopy as CopyIcon } from 'react-icons/fi'
-<<<<<<< HEAD
-=======
 import { IconType } from 'react-icons'
 import { Icon } from '../Icon/Icon'
->>>>>>> 9c62e9a5
 
 export interface Props
   extends Omit<
@@ -18,16 +15,10 @@
   > {
   label?: string
   size?: Size
-<<<<<<< HEAD
-  state?: State
-  message?: string
-  icon?: ReactNode
-=======
   success?: string
   error?: string
   description?: string
   icon?: IconType
->>>>>>> 9c62e9a5
   copy?: boolean
 }
 
@@ -87,11 +78,6 @@
       icon ? 'pl-10' : undefined
     )
 
-<<<<<<< HEAD
-    const hidden = inputProps.type === 'password' || inputProps.hidden
-
-=======
->>>>>>> 9c62e9a5
     return (
       <FieldLayout
         label={label}
