--- conflicted
+++ resolved
@@ -1,10 +1,6 @@
 {
   "name": "@unlock-protocol/hardhat-plugin",
-<<<<<<< HEAD
-  "version": "0.0.15-alpha.4",
-=======
   "version": "0.0.15",
->>>>>>> dfcbd21b
   "description": "Hardhat Plugin for Unlock Protocol",
   "author": "Unlock Protocol",
   "license": "MIT",
@@ -60,11 +56,7 @@
   },
   "dependencies": {
     "@nomiclabs/hardhat-ethers": "2.1.1",
-<<<<<<< HEAD
-    "@unlock-protocol/contracts": "0.0.11-alpha.3",
-=======
     "@unlock-protocol/contracts": "0.0.11",
->>>>>>> dfcbd21b
     "eslint-plugin-jest": "27.0.4",
     "eslint-plugin-mocha": "10.1.0"
   }
