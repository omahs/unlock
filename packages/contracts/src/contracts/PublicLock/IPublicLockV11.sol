// SPDX-License-Identifier: MIT
pragma solidity >=0.5.17 <0.9.0;
pragma experimental ABIEncoderV2;

/**
* @title The PublicLock Interface
*/


interface IPublicLock
{

// See indentationissue description here:
// https://github.com/duaraghav8/Ethlint/issues/268
// solium-disable indentation

  /// Functions
  function initialize(
    address _lockCreator,
    uint _expirationDuration,
    address _tokenAddress,
    uint _keyPrice,
    uint _maxNumberOfKeys,
    string calldata _lockName
  ) external;

  /**
   * @notice Allow the contract to accept tips in ETH sent directly to the contract.
   * @dev This is okay to use even if the lock is priced in ERC-20 tokens
   */
  // receive() external payable;

  // roles
  function DEFAULT_ADMIN_ROLE() external pure returns (bytes32 role);
  function KEY_GRANTER_ROLE() external pure returns (bytes32 role);
  function LOCK_MANAGER_ROLE() external pure returns (bytes32 role);

  /**
  * @notice The version number of the current implementation on this network.
  * @return The current version number.
  */
  function publicLockVersion() external pure returns (uint16);

  /**
   * @dev Called by a lock manager or beneficiary to withdraw all funds from the lock and send them to the `beneficiary`.
   * @dev Throws if called by other than a lock manager or beneficiary
   * @param _tokenAddress specifies the token address to withdraw or 0 for ETH. This is usually
   * the same as `tokenAddress` in MixinFunds.
   * @param _amount specifies the max amount to withdraw, which may be reduced when
   * considering the available balance. Set to 0 or MAX_UINT to withdraw everything.
   *  -- however be wary of draining funds as it breaks the `cancelAndRefund` and `expireAndRefundFor`
   * use cases.
   */
  function withdraw(
    address _tokenAddress,
    uint _amount
  ) external;

  /**
   * @notice An ERC-20 style approval, allowing the spender to transfer funds directly from this lock.
   * @param _spender address that can spend tokens belonging to the lock
   * @param _amount amount of tokens that can be spent by the spender
   */
  function approveBeneficiary(
    address _spender,
    uint _amount
  ) external
    returns (bool);

  /**
   * A function which lets a Lock manager of the lock to change the price for future purchases.
   * @dev Throws if called by other than a Lock manager
   * @dev Throws if lock has been disabled
   * @dev Throws if _tokenAddress is not a valid token
   * @param _keyPrice The new price to set for keys
   * @param _tokenAddress The address of the erc20 token to use for pricing the keys,
   * or 0 to use ETH
   */
  function updateKeyPricing( uint _keyPrice, address _tokenAddress ) external;

  /**
   * A function to change the default duration of each key in the lock
   * @notice keys previously bought are unaffected by this change (i.e.
   * existing keys timestamps are not recalculated/updated)
   * @param _newExpirationDuration the new amount of time for each key purchased 
   * or type(uint).max for a non-expiring key
   */
  function setExpirationDuration(uint _newExpirationDuration) external;

  /**
   * A function which lets a Lock manager update the beneficiary account,
   * which receives funds on withdrawal.
   * @dev Throws if called by other than a Lock manager or beneficiary
   * @dev Throws if _beneficiary is address(0)
   * @param _beneficiary The new address to set as the beneficiary
   */
  function updateBeneficiary( address _beneficiary ) external;

  /**
   * Checks if the user has a non-expired key.
   * @param _user The address of the key owner
   */
  function getHasValidKey(
    address _user
  ) external view returns (bool);

  /**
  * @dev Returns the key's ExpirationTimestamp field for a given owner.
  * @param _tokenId the id of the key
  * @dev Returns 0 if the owner has never owned a key for this lock
  */
  function keyExpirationTimestampFor(
    uint _tokenId
  ) external view returns (uint timestamp);
  
  /**
   * Public function which returns the total number of unique owners (both expired
   * and valid).  This may be larger than totalSupply.
   */
  function numberOfOwners() external view returns (uint);

  /**
   * Allows a Lock manager to assign a descriptive name for this Lock.
   * @param _lockName The new name for the lock
   * @dev Throws if called by other than a Lock manager
   */
  function updateLockName(
    string calldata _lockName
  ) external;

  /**
   * Allows a Lock manager to assign a Symbol for this Lock.
   * @param _lockSymbol The new Symbol for the lock
   * @dev Throws if called by other than a Lock manager
   */
  function updateLockSymbol(
    string calldata _lockSymbol
  ) external;

  /**
    * @dev Gets the token symbol
    * @return string representing the token symbol
    */
  function symbol()
    external view
    returns(string memory);

    /**
   * Allows a Lock manager to update the baseTokenURI for this Lock.
   * @dev Throws if called by other than a Lock manager
   * @param _baseTokenURI String representing the base of the URI for this lock.
   */
  function setBaseTokenURI(
    string calldata _baseTokenURI
  ) external;

  /**  @notice A distinct Uniform Resource Identifier (URI) for a given asset.
   * @dev Throws if `_tokenId` is not a valid NFT. URIs are defined in RFC
   *  3986. The URI may point to a JSON file that conforms to the "ERC721
   *  Metadata JSON Schema".
   * https://github.com/ethereum/EIPs/blob/master/EIPS/eip-721.md
   * @param _tokenId The tokenID we're inquiring about
   * @return String representing the URI for the requested token
   */
  function tokenURI(
    uint256 _tokenId
  ) external view returns(string memory);

  /**
   * Allows a Lock manager to add or remove an event hook
   * @param _onKeyPurchaseHook Hook called when the `purchase` function is called
   * @param _onKeyCancelHook Hook called when the internal `_cancelAndRefund` function is called
<<<<<<< HEAD
   * TODO: ADD MORE
=======
   * @param _onValidKeyHook Hook called to determine if the contract should overide the status for a given address
   * @param _onTokenURIHook Hook called to generate a data URI used for NFT metadata
   * @param _onKeyTransferHook Hook called when a key is transfered
>>>>>>> a33324dd
   */
  function setEventHooks(
    address _onKeyPurchaseHook,
    address _onKeyCancelHook,
    address _onValidKeyHook,
    address _onTokenURIHook,
    address _onKeyTransferHook
  ) external;

  /**
   * Allows a Lock manager to give a collection of users a key with no charge.
   * Each key may be assigned a different expiration date.
   * @dev Throws if called by other than a Lock manager
   * @param _recipients An array of receiving addresses
   * @param _expirationTimestamps An array of expiration Timestamps for the keys being granted
   */
  function grantKeys(
    address[] calldata _recipients,
    uint[] calldata _expirationTimestamps,
    address[] calldata _keyManagers
  ) external;

  /**
   * Allows the Lock owner to extend an existin keys with no charge.
   * @param _tokenId The id of the token to extend
   * @param _duration The duration in secondes to add ot the key
   * @dev set `_duration` to 0 to use the default duration of the lock
   */
  function grantKeyExtension(uint _tokenId, uint _duration) external;

  /**
  * @dev Purchase function
  * @param _values array of tokens amount to pay for this purchase >= the current keyPrice - any applicable discount
  * (_values is ignored when using ETH)
  * @param _recipients array of addresses of the recipients of the purchased key
  * @param _referrers array of addresses of the users making the referral
  * @param _keyManagers optional array of addresses to grant managing rights to a specific address on creation
  * @param _data array of arbitrary data populated by the front-end which initiated the sale
  * @notice when called for an existing and non-expired key, the `_keyManager` param will be ignored 
  * @dev Setting _value to keyPrice exactly doubles as a security feature. That way if the lock owner increases the
  * price while my transaction is pending I can't be charged more than I expected (only applicable to ERC-20 when more
  * than keyPrice is approved for spending).
  */
  function purchase(
    uint256[] calldata _values,
    address[] calldata _recipients,
    address[] calldata _referrers,
    address[] calldata _keyManagers,
    bytes[] calldata _data
  ) external payable;
  
  /**
  * @dev Extend function
  * @param _value the number of tokens to pay for this purchase >= the current keyPrice - any applicable discount
  * (_value is ignored when using ETH)
  * @param _tokenId the id of the key to extend
  * @param _referrer address of the user making the referral
  * @param _data arbitrary data populated by the front-end which initiated the sale
  * @dev Throws if lock is disabled or key does not exist for _recipient. Throws if _recipient == address(0).
  */
  function extend(
    uint _value,
    uint _tokenId,
    address _referrer,
    bytes calldata _data
  ) external payable;


  /**
  * Returns the percentage of the keyPrice to be sent to the referrer (in basic points)
  * @param _referrer the address of the referrer
  */
  function referrerFees(address _referrer) external view;
  
  /**
  * Set a specific percentage of the keyPrice to be sent to the referrer while purchasing, 
  * extending or renewing a key
  * @param _referrer the address of the referrer
  * @param _feeBasisPoint the percentage of the price to be used for this 
  * specific referrer (in basic points)
  * @notice to send a fixed percentage of the key price to all referrers, sett a percentage to `address(0)`
  */
  function setReferrerFee(address _referrer, uint _feeBasisPoint) external;

  /**
   * Merge existing keys
   * @param _tokenIdFrom the id of the token to substract time from
   * @param _tokenIdTo the id of the destination token  to add time
   * @param _amount the amount of time to transfer (in seconds)
   */
  function mergeKeys(uint _tokenIdFrom, uint _tokenIdTo, uint _amount) external;

  /**
   * Deactivate an existing key
   * @param _tokenId the id of token to burn
   * @notice the key will be expired and ownership records will be destroyed
   */
  function burn(uint _tokenId) external;

  /**
  * @param _gasRefundValue price in wei or token in smallest price unit
  * @dev Set the value to be refunded to the sender on purchase
  */
  function setGasRefundValue(uint256 _gasRefundValue) external;
  
  /**
  * _gasRefundValue price in wei or token in smallest price unit
  * @dev Returns the value/rpice to be refunded to the sender on purchase
  */
  function gasRefundValue() external view returns (uint256 _gasRefundValue);

  /**
   * @notice returns the minimum price paid for a purchase with these params.
   * @dev this considers any discount from Unlock or the OnKeyPurchase hook.
   */
  function purchasePriceFor(
    address _recipient,
    address _referrer,
    bytes calldata _data
  ) external view
    returns (uint);

  /**
   * Allow a Lock manager to change the transfer fee.
   * @dev Throws if called by other than a Lock manager
   * @param _transferFeeBasisPoints The new transfer fee in basis-points(bps).
   * Ex: 200 bps = 2%
   */
  function updateTransferFee(
    uint _transferFeeBasisPoints
  ) external;

  /**
   * Determines how much of a fee would need to be paid in order to
   * transfer to another account.  This is pro-rated so the fee goes 
   * down overtime.
   * @dev Throws if _tokenId does not have a valid key
   * @param _tokenId The id of the key check the transfer fee for.
   * @param _time The amount of time to calculate the fee for.
   * @return The transfer fee in seconds.
   */
  function getTransferFee(
    uint _tokenId,
    uint _time
  ) external view returns (uint);

  /**
   * @dev Invoked by a Lock manager to expire the user's key 
   * and perform a refund and cancellation of the key
   * @param _tokenId The key id we wish to refund to
   * @param _amount The amount to refund to the key-owner
   * @dev Throws if called by other than a Lock manager
   * @dev Throws if _keyOwner does not have a valid key
   */
  function expireAndRefundFor(
    uint _tokenId,
    uint _amount
  ) external;

   /**
   * @dev allows the key manager to expire a given tokenId
   * and send a refund to the keyOwner based on the amount of time remaining.
   * @param _tokenId The id of the key to cancel.
   */
  function cancelAndRefund(uint _tokenId) external;

  /**
   * Allow a Lock manager to change the refund penalty.
   * @dev Throws if called by other than a Lock manager
   * @param _freeTrialLength The new duration of free trials for this lock
   * @param _refundPenaltyBasisPoints The new refund penaly in basis-points(bps)
   */
  function updateRefundPenalty(
    uint _freeTrialLength,
    uint _refundPenaltyBasisPoints
  ) external;

  /**
   * @dev Determines how much of a refund a key owner would receive if they issued
   * @param _keyOwner The key owner to get the refund value for.
   * a cancelAndRefund block.timestamp.
   * Note that due to the time required to mine a tx, the actual refund amount will be lower
   * than what the user reads from this call.
   */
  function getCancelAndRefundValue(
    address _keyOwner
  ) external view returns (uint refund);

  function addKeyGranter(address account) external;

  function addLockManager(address account) external;

  function isKeyGranter(address account) external view returns (bool);

  function isLockManager(address account) external view returns (bool);

  function onKeyPurchaseHook() external view returns(address);

  function onKeyCancelHook() external view returns(address);
  
  function onValidKeyHook() external view returns(bool);

  function onTokenURIHook() external view returns(string memory);
  
  function onKeyTransferHook() external view returns(string memory);

  function revokeKeyGranter(address _granter) external;

  function renounceLockManager() external;

  /**
   * @dev Change the maximum number of keys the lock can edit
   * @param _maxNumberOfKeys uint the maximum number of keys
   */
  function setMaxNumberOfKeys (uint _maxNumberOfKeys) external;

   /**
   * Set the maximum number of keys a specific address can use
   * @param _maxKeysPerAddress the maximum amount of key a user can own
   */
  function setMaxKeysPerAddress (uint _maxKeysPerAddress) external;

  /**
   * @return the maximum number of key allowed for a single address
   */
  function maxKeysPerAddress() external view returns (uint);


  ///===================================================================
  /// Auto-generated getter functions from public state variables

  function beneficiary() external view returns (address );

  function expirationDuration() external view returns (uint256 );

  function freeTrialLength() external view returns (uint256 );

  function keyPrice() external view returns (uint256 );

  function maxNumberOfKeys() external view returns (uint256 );

  function refundPenaltyBasisPoints() external view returns (uint256 );

  function tokenAddress() external view returns (address );

  function transferFeeBasisPoints() external view returns (uint256 );

  function unlockProtocol() external view returns (address );

  function keyManagerOf(uint) external view returns (address );

  ///===================================================================

  /**
  * @notice Allows the key owner to safely share their key (parent key) by
  * transferring a portion of the remaining time to a new key (child key).
  * @dev Throws if key is not valid.
  * @dev Throws if `_to` is the zero address
  * @param _to The recipient of the shared key
  * @param _tokenId the key to share
  * @param _timeShared The amount of time shared
  * checks if `_to` is a smart contract (code size > 0). If so, it calls
  * `onERC721Received` on `_to` and throws if the return value is not
  * `bytes4(keccak256('onERC721Received(address,address,uint,bytes)'))`.
  * @dev Emit Transfer event
  */
  function shareKey(
    address _to,
    uint _tokenId,
    uint _timeShared
  ) external;

  /**
  * @notice Update transfer and cancel rights for a given key
  * @param _tokenId The id of the key to assign rights for
  * @param _keyManager The address to assign the rights to for the given key
  */
  function setKeyManagerOf(
    uint _tokenId,
    address _keyManager
  ) external;
  
  /**
  * Check if a certain key is valid
  * @param _tokenId the id of the key to check validity
  * @notice this makes use of the onValidKeyHook if it is set
  */
  function isValidKey(
    uint _tokenId
  )
    external
    view
    returns (bool);
  
  /**
   * @return The number of keys owned by `_keyOwner` (expired or not)
  */
  function totalKeys(address _keyOwner) external view returns (uint);
  
  /// @notice A descriptive name for a collection of NFTs in this contract
  function name() external view returns (string memory _name);
  ///===================================================================

  /// From ERC165.sol
  function supportsInterface(bytes4 interfaceId) external view returns (bool);
  ///===================================================================

  /// From ERC-721
  /**
   * In the specific case of a Lock, `balanceOf` returns only the tokens with a valid expiration timerange
   * @return balance The number of valid keys owned by `_keyOwner`
  */
  function balanceOf(address _owner) external view returns (uint256 balance);

  /**
    * @dev Returns the owner of the NFT specified by `tokenId`.
    */
  function ownerOf(uint256 tokenId) external view returns (address _owner);

  /**
    * @dev Transfers a specific NFT (`tokenId`) from one account (`from`) to
    * another (`to`).
    *
    * Requirements:
    * - `from`, `to` cannot be zero.
    * - `tokenId` must be owned by `from`.
    * - If the caller is not `from`, it must be have been allowed to move this
    * NFT by either {approve} or {setApprovalForAll}.
    */
  function safeTransferFrom(address from, address to, uint256 tokenId) external;
  
  /** 
  * an ERC721-like function to transfer a token from one account to another
  * @param from the owner of token to transfer
  * @param to the address that will receive the token
  * @param tokenId the id of the token
  * @notice requirements: if the caller is not `from`, it must be approved to move this token by
  * either {approve} or {setApprovalForAll}. 
  * The key manager will be reset to address zero after the transfer
  */
  function transferFrom(address from, address to, uint256 tokenId) external;

  /** 
  * Lending a key allows you to transfer the token while retaining the 
  * ownerships right by setting yourself as a key manager first
  * @param from the owner of token to transfer
  * @param to the address that will receive the token
  * @param tokenId the id of the token
  * @notice This function can only called by 1) the key owner when no key manager is set or 2) the key manager.
  * After calling the function, the `_recipent` will be the new owner, and the sender of the tx
  * will become the key manager.
  */
  function lendKey(address from, address to, uint tokenId) external;

  /** 
  * Unlend is called when you have lent a key and want to claim its full ownership back
  * @param _recipient the address that will receive the token ownership
  * @param _tokenId the id of the token
  * @notice Only the key manager of the token can call this function
  */
  function unlendKey(address _recipient, uint _tokenId) external;

  function approve(address to, uint256 tokenId) external;

  /**
  * @notice Get the approved address for a single NFT
  * @dev Throws if `_tokenId` is not a valid NFT.
  * @param _tokenId The NFT to find the approved address for
  * @return operator The approved address for this NFT, or the zero address if there is none
  */
  function getApproved(uint256 _tokenId) external view returns (address operator);

   /**
   * @dev Sets or unsets the approval of a given operator
   * An operator is allowed to transfer all tokens of the sender on their behalf
   * @param _operator operator address to set the approval
   * @param _approved representing the status of the approval to be set
   * @notice disabled when transfers are disabled
   */
  function setApprovalForAll(address _operator, bool _approved) external;

   /**
   * @dev Tells whether an operator is approved by a given keyManager
   * @param _owner owner address which you want to query the approval of
   * @param _operator operator address which you want to query the approval of
   * @return bool whether the given operator is approved by the given owner
   */
  function isApprovedForAll(address _owner, address _operator) external view returns (bool);

  function safeTransferFrom(address from, address to, uint256 tokenId, bytes calldata data) external;

  function totalSupply() external view returns (uint256);
  function tokenOfOwnerByIndex(address _owner, uint256 index) external view returns (uint256 tokenId);

  function tokenByIndex(uint256 index) external view returns (uint256);

  /**
    * Innherited from Open Zeppelin AccessControl.sol
    */
  function getRoleAdmin(bytes32 role) external view returns (bytes32);
  function grantRole(bytes32 role, address account) external;
  function revokeRole(bytes32 role, address account) external;
  function renounceRole(bytes32 role, address account) external;
  function hasRole(bytes32 role, address account) external view returns (bool);

  /**
    * @notice An ERC-20 style transfer.
    * @param _value sends a token with _value * expirationDuration (the amount of time remaining on a standard purchase).
    * @dev The typical use case would be to call this with _value 1, which is on par with calling `transferFrom`. If the user
    * has more than `expirationDuration` time remaining this may use the `shareKey` function to send some but not all of the token.
    */
  function transfer(
    address _to,
    uint _value
  ) external
    returns (bool success);

  /** `owner()` is provided as an helper to mimick the `Ownable` contract ABI.
    * The `Ownable` logic is used by many 3rd party services to determine
    * contract ownership - e.g. who is allowed to edit metadata on Opensea.
    * 
    * @notice This logic is NOT used internally by the Unlock Protocol and is made 
    * available only as a convenience helper.
    */
  function owner() external view returns (address);
  function setOwner(address account) external;
  function isOwner(address account) external returns (bool);

  /**
  * Migrate data from the previous single owner => key mapping to 
  * the new data structure w multiple tokens.
  * @param _calldata an ABI-encoded representation of the params (v10: the number of records to migrate as `uint`)
  * @dev when all record schemas are sucessfully upgraded, this function will update the `schemaVersion`
  * variable to the latest/current lock version
  */
  function migrate(bytes calldata _calldata) external;

  /**
  * Returns the version number of the data schema currently used by the lock
  * @notice if this is different from `publicLockVersion`, then the ability to purchase, grant
  * or extend keys is disabled.
  * @dev will return 0 if no ;igration has ever been run
  */
  function schemaVersion() external view returns (uint);

  /**
   * Set the schema version to the latest
   * @notice only lock manager call call this
   */
  function updateSchemaVersion() external;

    /**
  * Renew a given token
  * @notice only works for non-free, expiring, ERC20 locks
  * @param _tokenId the ID fo the token to renew
  * @param _referrer the address of the person to be granted UDT
  */
  function renewMembershipFor(
    uint _tokenId,
    address _referrer
  ) external;
}<|MERGE_RESOLUTION|>--- conflicted
+++ resolved
@@ -170,13 +170,9 @@
    * Allows a Lock manager to add or remove an event hook
    * @param _onKeyPurchaseHook Hook called when the `purchase` function is called
    * @param _onKeyCancelHook Hook called when the internal `_cancelAndRefund` function is called
-<<<<<<< HEAD
-   * TODO: ADD MORE
-=======
    * @param _onValidKeyHook Hook called to determine if the contract should overide the status for a given address
    * @param _onTokenURIHook Hook called to generate a data URI used for NFT metadata
    * @param _onKeyTransferHook Hook called when a key is transfered
->>>>>>> a33324dd
    */
   function setEventHooks(
     address _onKeyPurchaseHook,
