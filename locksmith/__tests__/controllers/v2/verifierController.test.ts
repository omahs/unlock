import { ethers } from 'ethers'
import request from 'supertest'
import { loginRandomUser } from '../../test-helpers/utils'

const app = require('../../../src/app')

jest.setTimeout(600000)

const lockAddress = '0x3F09aD349a693bB62a162ff2ff3e097bD1cE9a8C'
const network = 4
jest.mock('@unlock-protocol/unlock-js', () => {
  return {
    Web3Service: jest.fn().mockImplementation(() => {
      return {
        isLockManager: (lock: string) => lockAddress === lock,
      }
    }),
  }
})

describe('Verifier v2 endpoints for locksmith', () => {
  it('Get list items without authorization', async () => {
    expect.assertions(1)
    const lock = await ethers.Wallet.createRandom().getAddress()
    const getListEndpoint = await request(app).get(
      `/v2/api/verifier/${network}/${lock}`
    )
    expect(getListEndpoint.status).toBe(403)
  })

  it('Get list items from lock with random address (not lockManager)', async () => {
    expect.assertions(2)
    const lock = await ethers.Wallet.createRandom().getAddress()
    const { loginResponse } = await loginRandomUser(app)
    expect(loginResponse.status).toBe(200)

    const getListResponse = await request(app)
      .get(`/v2/api/verifier/list/${network}/${lock}`)
      .set('authorization', `Bearer ${loginResponse.body.accessToken}`)

    expect(getListResponse.status).toBe(401)
  })

  it('Add add verifier and delete correctly', async () => {
    expect.assertions(3)

    const { loginResponse } = await loginRandomUser(app)
    const randomWallet = await ethers.Wallet.createRandom().getAddress()
    expect(loginResponse.status).toBe(200)

    const addVerifierResponse = await request(app)
      .put(`/v2/api/verifier/${network}/${lockAddress}/${randomWallet}`)
      .set('authorization', `Bearer ${loginResponse.body.accessToken}`)

    expect(addVerifierResponse.status).toBe(201)

    const deleteVerifierResponse = await request(app)
      .delete(`/v2/api/verifier/${network}/${lockAddress}/${randomWallet}`)
      .set('authorization', `Bearer ${loginResponse.body.accessToken}`)

    expect(deleteVerifierResponse.status).toBe(200)
  })

<<<<<<< HEAD
  it('Check is verifiers is enabled', async () => {
    expect.assertions(2)
    const network = 4

    const {
      walletAddress: address,
      message,
      signedMessage,
    } = await getWalletInput()
    const loginResponse = await request(app).post('/v2/auth/login').send({
      signature: signedMessage,
      message: message.prepareMessage(),
    })
    expect(loginResponse.status).toBe(200)

    const isVerifierResponse = await request(app)
      .get(`/v2/api/verifier/enabled/${network}/${lockAddress}/${address}`)
      .set('authorization', `Bearer ${loginResponse.body.accessToken}`)

    expect(isVerifierResponse.status).toBe(200)
=======
  it('Get verifiers list', async () => {
    expect.assertions(3)

    const { loginResponse } = await loginRandomUser(app)

    expect(loginResponse.status).toBe(200)

    const getVerifierListResponse = await request(app)
      .get(`/v2/api/verifier/list/${network}/${lockAddress}`)
      .set('authorization', `Bearer ${loginResponse.body.accessToken}`)

    expect(getVerifierListResponse.status).toBe(200)
    expect(Array.isArray(getVerifierListResponse.body.results)).toStrictEqual(
      true
    )
>>>>>>> d6261702
  })
})<|MERGE_RESOLUTION|>--- conflicted
+++ resolved
@@ -7,6 +7,7 @@
 jest.setTimeout(600000)
 
 const lockAddress = '0x3F09aD349a693bB62a162ff2ff3e097bD1cE9a8C'
+
 const network = 4
 jest.mock('@unlock-protocol/unlock-js', () => {
   return {
@@ -61,28 +62,6 @@
     expect(deleteVerifierResponse.status).toBe(200)
   })
 
-<<<<<<< HEAD
-  it('Check is verifiers is enabled', async () => {
-    expect.assertions(2)
-    const network = 4
-
-    const {
-      walletAddress: address,
-      message,
-      signedMessage,
-    } = await getWalletInput()
-    const loginResponse = await request(app).post('/v2/auth/login').send({
-      signature: signedMessage,
-      message: message.prepareMessage(),
-    })
-    expect(loginResponse.status).toBe(200)
-
-    const isVerifierResponse = await request(app)
-      .get(`/v2/api/verifier/enabled/${network}/${lockAddress}/${address}`)
-      .set('authorization', `Bearer ${loginResponse.body.accessToken}`)
-
-    expect(isVerifierResponse.status).toBe(200)
-=======
   it('Get verifiers list', async () => {
     expect.assertions(3)
 
@@ -98,6 +77,5 @@
     expect(Array.isArray(getVerifierListResponse.body.results)).toStrictEqual(
       true
     )
->>>>>>> d6261702
   })
 })