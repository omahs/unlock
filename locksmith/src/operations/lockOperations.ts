--- conflicted
+++ resolved
@@ -1,11 +1,9 @@
 import ethJsUtil = require('ethereumjs-util')
 import Sequelize = require('sequelize')
-<<<<<<< HEAD
 import * as Normalizer from '../utils/normalizer'
-=======
 import { ethers } from 'ethers'
 import networks from '@unlock-protocol/networks'
->>>>>>> bbf2b2e1
+
 
 const models = require('../models')
 
