import { Request, Response } from 'express'
import Normalizer from '../../utils/normalizer'
import logger from '../../logger'
import { Verifier } from '../../models/verifier'
import { Web3Service } from '@unlock-protocol/unlock-js'
import networks from '@unlock-protocol/networks'
export class VerifierController {
  public web3Service: Web3Service

  constructor() {
    this.web3Service = new Web3Service(networks)
  }

  async #isVerifierAlreadyExits(
    lockAddress: string,
    address: string,
    lockManager: string,
    network: number
  ) {
    return Verifier.findOne({
      where: {
        address,
        lockAddress,
        lockManager,
        network,
      },
    })
  }

  async #getVerifiersList(
    lockAddress: string,
    network: number
  ): Promise<Verifier[] | null> {
    return Verifier.findAll({
      where: {
        lockAddress,
        network,
      },
    })
  }

  async #isLockManager({
    lockAddress,
    lockManager,
    network,
  }: {
    lockAddress: string
    lockManager: string
    network: number
  }) {
    return await this.web3Service.isLockManager(
      lockAddress,
      lockManager,
      network
    )
  }

  // for a lock manager to list all verifiers for a specicifc lock address
  async list(request: Request, response: Response) {
    try {
      const lockAddress = Normalizer.ethereumAddress(request.params.lockAddress)
      const network = Number(request.params.network)

      const list = await this.#getVerifiersList(lockAddress, network)

      if (list) {
        return response.status(200).send({
          results: list,
        })
      } else {
        return response.sendStatus(204)
      }
    } catch (error) {
      logger.error(error.message)
      return response.status(500).send({
        message: 'Verifier list could not be retrived.',
      })
    }
  }

  // for a lock manager to add a verifier to a lock
  async addVerifier(request: Request, response: Response) {
    try {
      const lockAddress = Normalizer.ethereumAddress(request.params.lockAddress)
      const address = Normalizer.ethereumAddress(request.params.verifierAddress)
      const network = Number(request.params.network)

      const loggedUserAddress = Normalizer.ethereumAddress(
        request.user!.walletAddress!
      )

      const alreadyExists = await this.#isVerifierAlreadyExits(
        lockAddress,
        address,
        loggedUserAddress,
        network
      )

      if (alreadyExists?.id) {
        return response.status(409).send({
          message: 'Verifier already exists',
        })
      } else {
        const newVerifier = new Verifier({
          lockAddress,
          address,
          lockManager: loggedUserAddress,
          network,
        })
        const createdVerifier = await newVerifier.save()
        return response.status(201).send(createdVerifier)
      }
    } catch (error) {
      logger.error(error.message)
      return response.status(500).send({
        message: 'There were some problems adding the verifier.',
      })
    }
  }

  //  for a lock manager to remove a verifier for a lock
  async removeVerifier(request: Request, response: Response) {
    try {
      const lockAddress = Normalizer.ethereumAddress(request.params.lockAddress)
      const address = Normalizer.ethereumAddress(request.params.verifierAddress)
      const network = Number(request.params.network)
      const loggedUserAddress = Normalizer.ethereumAddress(
        request.user!.walletAddress!
      )

      const alreadyExists = await this.#isVerifierAlreadyExits(
        lockAddress,
        address,
        loggedUserAddress,
        network
      )

      if (!alreadyExists?.id) {
        return response.status(409).send({
          message: 'Verifier not exists',
        })
      } else {
        await Verifier.destroy({
          where: {
            lockAddress,
            address,
            lockManager: loggedUserAddress,
            network,
          },
        })
        const list = await this.#getVerifiersList(lockAddress, network)
        return response.status(200).send({
          results: list,
        })
      }
    } catch (error) {
      logger.error(error.message)
      return response.status(500).send({
        message: 'There were some problems removing the verifier.',
      })
    }
  }

  // check is address is a Verifier of a specific lock
  async isVerifierEnabled(request: Request, response: Response) {
    try {
      const lockAddress = Normalizer.ethereumAddress(request.params.lockAddress)
      const address = Normalizer.ethereumAddress(request.params.verifierAddress)
      const network = Number(request.params.network)

<<<<<<< HEAD
=======
      const verifierMatchesLoggedUser = request.user?.walletAddress === address

      if (!verifierMatchesLoggedUser) {
        return response.status(401).send({
          message: `User not authorized`,
        })
      }

      let isLockManager = false

>>>>>>> cce9336e
      const isVerifier = await Verifier.findOne({
        where: {
          lockAddress,
          address,
          network,
        },
      })

<<<<<<< HEAD
      const isEnabled = isVerifier?.id !== undefined
=======
      if (!isVerifier) {
        isLockManager = await this.#isLockManager({
          lockAddress,
          lockManager: address,
          network,
        })
      }

      const isEnabled = isVerifier?.id !== undefined || isLockManager
>>>>>>> cce9336e
      return response.status(200).send({
        enabled: isEnabled,
      })
    } catch (error) {
      logger.error(error.message)
      return response.status(500).send({
        message: 'There were some problems checking verifier status.',
      })
    }
  }
}<|MERGE_RESOLUTION|>--- conflicted
+++ resolved
@@ -168,8 +168,6 @@
       const address = Normalizer.ethereumAddress(request.params.verifierAddress)
       const network = Number(request.params.network)
 
-<<<<<<< HEAD
-=======
       const verifierMatchesLoggedUser = request.user?.walletAddress === address
 
       if (!verifierMatchesLoggedUser) {
@@ -180,7 +178,6 @@
 
       let isLockManager = false
 
->>>>>>> cce9336e
       const isVerifier = await Verifier.findOne({
         where: {
           lockAddress,
@@ -189,9 +186,6 @@
         },
       })
 
-<<<<<<< HEAD
-      const isEnabled = isVerifier?.id !== undefined
-=======
       if (!isVerifier) {
         isLockManager = await this.#isLockManager({
           lockAddress,
@@ -201,7 +195,6 @@
       }
 
       const isEnabled = isVerifier?.id !== undefined || isLockManager
->>>>>>> cce9336e
       return response.status(200).send({
         enabled: isEnabled,
       })
