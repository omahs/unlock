--- conflicted
+++ resolved
@@ -16,9 +16,7 @@
 const config = require('../../config/config')
 
 namespace PurchaseController {
-<<<<<<< HEAD
-  // DEPRECATED!
-=======
+
   /**
    *
    * @param _req
@@ -34,7 +32,7 @@
     return res.json(await fulfillmentDispatcher.balances())
   }
 
->>>>>>> 37bbdfdd
+  // DEPRECATED
   export const purchase = async (
     req: SignedRequest,
     res: Response
